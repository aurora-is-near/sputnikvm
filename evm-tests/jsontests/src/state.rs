use crate::utils::eip_4844;
use crate::utils::transaction::InvalidTxReason;
use ethjson::hash::Address;
use ethjson::spec::builtin::{AltBn128ConstOperations, AltBn128Pairing, PricingAt};
use ethjson::spec::{ForkSpec, Pricing};
use ethjson::test_helpers::state::PostStateResult;
use ethjson::uint::Uint;
use evm::backend::{ApplyBackend, MemoryAccount, MemoryBackend, MemoryVicinity};
use evm::executor::stack::{
	MemoryStackState, PrecompileFailure, PrecompileFn, PrecompileOutput, StackExecutor,
	StackSubstateMetadata,
};
use evm::{Config, Context, ExitError, ExitReason, ExitSucceed};
use lazy_static::lazy_static;
use libsecp256k1::SecretKey;
use primitive_types::{H160, H256, U256};
use serde::Deserialize;
use sha3::{Digest, Keccak256};
use std::collections::BTreeMap;
use std::str::FromStr;

#[derive(Default, Debug, Clone)]
pub struct VerboseOutput {
	pub verbose: bool,
	pub verbose_failed: bool,
	pub very_verbose: bool,
	pub print_state: bool,
}

#[derive(Clone, Debug)]
pub struct FailedTestDetails {
	pub name: String,
	pub spec: ForkSpec,
	pub index: usize,
	pub expected_hash: H256,
	pub actual_hash: H256,
	pub state: BTreeMap<H160, MemoryAccount>,
}

#[derive(Clone, Debug)]
pub struct TestExecutionResult {
	pub total: u64,
	pub failed: u64,
	pub failed_tests: Vec<FailedTestDetails>,
}

impl TestExecutionResult {
	#[allow(clippy::new_without_default)]
	pub const fn new() -> Self {
		Self {
			total: 0,
			failed: 0,
			failed_tests: Vec::new(),
		}
	}

	pub fn merge(&mut self, src: Self) {
		self.failed_tests.extend(src.failed_tests);
		self.total += src.total;
		self.failed += src.failed;
	}
}

#[derive(Deserialize, Debug)]
pub struct Test(ethjson::test_helpers::state::State);

impl Test {
	pub fn unwrap_to_pre_state(&self) -> BTreeMap<H160, MemoryAccount> {
		crate::utils::unwrap_to_state(&self.0.pre_state)
	}

	pub fn unwrap_caller(&self) -> H160 {
		let hash: H256 = self.0.transaction.secret.unwrap().into();
		let mut secret_key = [0; 32];
		secret_key.copy_from_slice(hash.as_bytes());
		let secret = SecretKey::parse(&secret_key);
		let public = libsecp256k1::PublicKey::from_secret_key(&secret.unwrap());
		let mut res = [0u8; 64];
		res.copy_from_slice(&public.serialize()[1..65]);

		H160::from(H256::from_slice(Keccak256::digest(res).as_slice()))
	}

	pub fn unwrap_to_vicinity(
		&self,
		spec: &ForkSpec,
		blob_gas_price: Option<u128>,
	) -> Result<MemoryVicinity, InvalidTxReason> {
		let block_base_fee_per_gas = self.0.env.block_base_fee_per_gas.0;
		let tx = &self.0.transaction;
		// Validation for EIP-1559 that was introduced in London hard fork
		let gas_price = if *spec >= ForkSpec::London {
			tx.gas_price.or(tx.max_fee_per_gas).unwrap_or_default().0
		} else {
			if tx.max_fee_per_gas.is_some() {
				return Err(InvalidTxReason::GasPriseEip1559);
			}
			tx.gas_price.expect("expect gas price").0
		};

		// EIP-1559: priority fee must be lower than gas_price
		if let Some(max_priority_fee_per_gas) = tx.max_priority_fee_per_gas {
			if max_priority_fee_per_gas.0 > gas_price {
				return Err(InvalidTxReason::PriorityFeeTooLarge);
			}
		}
		let effective_gas_price = self.0.transaction.max_priority_fee_per_gas.map_or(
			gas_price,
			|max_priority_fee_per_gas| {
				gas_price.min(max_priority_fee_per_gas.0 + block_base_fee_per_gas)
			},
		);

		// gas price cannot be lower than base fee
		if gas_price < block_base_fee_per_gas {
			return Err(InvalidTxReason::GasPriceLessThenBlockBaseFee);
		}

		let block_randomness = if spec.is_eth2() {
			self.0.env.random.map(|r| {
				// Convert between U256 and H256. U256 is in little-endian but since H256 is just
				// a string-like byte array, it's big endian (MSB is the first element of the array).
				//
				// Byte order here is important because this opcode has the same value as DIFFICULTY
				// (0x44), and so for older forks of Ethereum, the threshold value of 2^64 is used to
				// distinguish between the two: if it's below, the value corresponds to the DIFFICULTY
				// opcode, otherwise to the PREVRANDAO opcode.
				crate::utils::u256_to_h256(r.0)
			})
		} else {
			None
		};
		let blob_hashes = tx.blob_versioned_hashes.clone();

		Ok(MemoryVicinity {
			gas_price,
			effective_gas_price,
			origin: self.unwrap_caller(),
			block_hashes: Vec::new(),
			block_number: self.0.env.number.into(),
			block_coinbase: self.0.env.author.into(),
			block_timestamp: self.0.env.timestamp.into(),
			block_difficulty: self.0.env.difficulty.into(),
			block_gas_limit: self.0.env.gas_limit.into(),
			chain_id: U256::one(),
			block_base_fee_per_gas,
			block_randomness,
			blob_gas_price,
			blob_hashes,
		})
	}
}

lazy_static! {
	static ref ISTANBUL_BUILTINS: BTreeMap<H160, ethcore_builtin::Builtin> = istanbul_builtins();
}

lazy_static! {
	static ref BERLIN_BUILTINS: BTreeMap<H160, ethcore_builtin::Builtin> = berlin_builtins();
}

lazy_static! {
	static ref CANCUN_BUILTINS: BTreeMap<H160, ethcore_builtin::Builtin> = cancun_builtins();
}

macro_rules! precompile_entry {
	($map:expr, $builtins:expr, $index:expr) => {
		let x: PrecompileFn =
			|input: &[u8], gas_limit: Option<u64>, _context: &Context, _is_static: bool| {
				let builtin = $builtins.get(&H160::from_low_u64_be($index)).unwrap();
				Self::exec_as_precompile(builtin, input, gas_limit)
			};
		$map.insert(H160::from_low_u64_be($index), x);
	};
}

pub struct JsonPrecompile;

impl JsonPrecompile {
	pub fn precompile(spec: &ForkSpec) -> Option<BTreeMap<H160, PrecompileFn>> {
		match spec {
			ForkSpec::Istanbul => {
				let mut map = BTreeMap::new();
				precompile_entry!(map, ISTANBUL_BUILTINS, 1);
				precompile_entry!(map, ISTANBUL_BUILTINS, 2);
				precompile_entry!(map, ISTANBUL_BUILTINS, 3);
				precompile_entry!(map, ISTANBUL_BUILTINS, 4);
				precompile_entry!(map, ISTANBUL_BUILTINS, 5);
				precompile_entry!(map, ISTANBUL_BUILTINS, 6);
				precompile_entry!(map, ISTANBUL_BUILTINS, 7);
				precompile_entry!(map, ISTANBUL_BUILTINS, 8);
				precompile_entry!(map, ISTANBUL_BUILTINS, 9);
				Some(map)
			}
			ForkSpec::Berlin => {
				let mut map = BTreeMap::new();
				precompile_entry!(map, BERLIN_BUILTINS, 1);
				precompile_entry!(map, BERLIN_BUILTINS, 2);
				precompile_entry!(map, BERLIN_BUILTINS, 3);
				precompile_entry!(map, BERLIN_BUILTINS, 4);
				precompile_entry!(map, BERLIN_BUILTINS, 5);
				precompile_entry!(map, BERLIN_BUILTINS, 6);
				precompile_entry!(map, BERLIN_BUILTINS, 7);
				precompile_entry!(map, BERLIN_BUILTINS, 8);
				precompile_entry!(map, BERLIN_BUILTINS, 9);
				Some(map)
			}
			// precompiles for London and Berlin are the same
			ForkSpec::London => Self::precompile(&ForkSpec::Berlin),
			// precompiles for Merge and Berlin are the same
			ForkSpec::Merge => Self::precompile(&ForkSpec::Berlin),
			// precompiles for Paris and Berlin are the same
			ForkSpec::Paris => Self::precompile(&ForkSpec::Berlin),
			// precompiles for Shanghai and Berlin are the same
			ForkSpec::Shanghai => Self::precompile(&ForkSpec::Berlin),
			ForkSpec::Cancun => {
				let mut map = BTreeMap::new();
				precompile_entry!(map, CANCUN_BUILTINS, 1);
				precompile_entry!(map, CANCUN_BUILTINS, 2);
				precompile_entry!(map, CANCUN_BUILTINS, 3);
				precompile_entry!(map, CANCUN_BUILTINS, 4);
				precompile_entry!(map, CANCUN_BUILTINS, 5);
				precompile_entry!(map, CANCUN_BUILTINS, 6);
				precompile_entry!(map, CANCUN_BUILTINS, 7);
				precompile_entry!(map, CANCUN_BUILTINS, 8);
				precompile_entry!(map, CANCUN_BUILTINS, 9);
				precompile_entry!(map, CANCUN_BUILTINS, 0xA);
				Some(map)
			}
			_ => None,
		}
	}

	fn exec_as_precompile(
		builtin: &ethcore_builtin::Builtin,
		input: &[u8],
		gas_limit: Option<u64>,
	) -> Result<(PrecompileOutput, u64), PrecompileFailure> {
		let cost = builtin.cost(input, 0);

		if let Some(target_gas) = gas_limit {
			if cost > U256::from(u64::MAX) || target_gas < cost.as_u64() {
				return Err(PrecompileFailure::Error {
					exit_status: ExitError::OutOfGas,
				});
			}
		}

		let mut output = Vec::new();
		match builtin.execute(input, &mut parity_bytes::BytesRef::Flexible(&mut output)) {
			Ok(()) => Ok((
				PrecompileOutput {
					exit_status: ExitSucceed::Stopped,
					output,
				},
				cost.as_u64(),
			)),
			Err(e) => Err(PrecompileFailure::Error {
				exit_status: ExitError::Other(e.into()),
			}),
		}
	}
}

fn istanbul_builtins() -> BTreeMap<H160, ethcore_builtin::Builtin> {
	use ethjson::spec::builtin::{BuiltinCompat, Linear, Modexp, PricingCompat};

	let builtins: BTreeMap<Address, BuiltinCompat> = BTreeMap::from([
		(
			Address(H160::from_low_u64_be(1)),
			BuiltinCompat {
				name: "ecrecover".to_string(),
				pricing: PricingCompat::Single(Pricing::Linear(Linear {
					base: 3000,
					word: 0,
				})),
				activate_at: None,
			},
		),
		(
			Address(H160::from_low_u64_be(2)),
			BuiltinCompat {
				name: "sha256".to_string(),
				pricing: PricingCompat::Single(Pricing::Linear(Linear { base: 60, word: 12 })),
				activate_at: None,
			},
		),
		(
			Address(H160::from_low_u64_be(3)),
			BuiltinCompat {
				name: "ripemd160".to_string(),
				pricing: PricingCompat::Single(Pricing::Linear(Linear {
					base: 600,
					word: 120,
				})),
				activate_at: None,
			},
		),
		(
			Address(H160::from_low_u64_be(4)),
			BuiltinCompat {
				name: "identity".to_string(),
				pricing: PricingCompat::Single(Pricing::Linear(Linear { base: 15, word: 3 })),
				activate_at: None,
			},
		),
		(
			Address(H160::from_low_u64_be(5)),
			BuiltinCompat {
				name: "modexp".to_string(),
				pricing: PricingCompat::Single(Pricing::Modexp(Modexp {
					divisor: 20,
					is_eip_2565: false,
				})),
				activate_at: Some(Uint(U256::zero())),
			},
		),
		(
			Address(H160::from_low_u64_be(6)),
			BuiltinCompat {
				name: "alt_bn128_add".to_string(),
				pricing: PricingCompat::Multi(BTreeMap::from([(
					Uint(U256::zero()),
					PricingAt {
						info: Some("EIP 1108 transition".to_string()),
						price: Pricing::AltBn128ConstOperations(AltBn128ConstOperations {
							price: 150,
						}),
					},
				)])),
				activate_at: None,
			},
		),
		(
			Address(H160::from_low_u64_be(7)),
			BuiltinCompat {
				name: "alt_bn128_mul".to_string(),
				pricing: PricingCompat::Multi(BTreeMap::from([(
					Uint(U256::zero()),
					PricingAt {
						info: Some("EIP 1108 transition".to_string()),
						price: Pricing::AltBn128ConstOperations(AltBn128ConstOperations {
							price: 6000,
						}),
					},
				)])),
				activate_at: None,
			},
		),
		(
			Address(H160::from_low_u64_be(8)),
			BuiltinCompat {
				name: "alt_bn128_pairing".to_string(),
				pricing: PricingCompat::Multi(BTreeMap::from([(
					Uint(U256::zero()),
					PricingAt {
						info: Some("EIP 1108 transition".to_string()),
						price: Pricing::AltBn128Pairing(AltBn128Pairing {
							base: 45000,
							pair: 34000,
						}),
					},
				)])),
				activate_at: None,
			},
		),
		(
			Address(H160::from_low_u64_be(9)),
			BuiltinCompat {
				name: "blake2_f".to_string(),
				pricing: PricingCompat::Single(Pricing::Blake2F { gas_per_round: 1 }),
				activate_at: Some(Uint(U256::zero())),
			},
		),
	]);
	builtins
		.into_iter()
		.map(|(address, builtin)| {
			(
				address.into(),
				ethjson::spec::Builtin::from(builtin).try_into().unwrap(),
			)
		})
		.collect()
}

fn berlin_builtins() -> BTreeMap<H160, ethcore_builtin::Builtin> {
	use ethjson::spec::builtin::{BuiltinCompat, Linear, Modexp, PricingCompat};

	let builtins: BTreeMap<Address, BuiltinCompat> = BTreeMap::from([
		(
			Address(H160::from_low_u64_be(1)),
			BuiltinCompat {
				name: "ecrecover".to_string(),
				pricing: PricingCompat::Single(Pricing::Linear(Linear {
					base: 3000,
					word: 0,
				})),
				activate_at: None,
			},
		),
		(
			Address(H160::from_low_u64_be(2)),
			BuiltinCompat {
				name: "sha256".to_string(),
				pricing: PricingCompat::Single(Pricing::Linear(Linear { base: 60, word: 12 })),
				activate_at: None,
			},
		),
		(
			Address(H160::from_low_u64_be(3)),
			BuiltinCompat {
				name: "ripemd160".to_string(),
				pricing: PricingCompat::Single(Pricing::Linear(Linear {
					base: 600,
					word: 120,
				})),
				activate_at: None,
			},
		),
		(
			Address(H160::from_low_u64_be(4)),
			BuiltinCompat {
				name: "identity".to_string(),
				pricing: PricingCompat::Single(Pricing::Linear(Linear { base: 15, word: 3 })),
				activate_at: None,
			},
		),
		(
			Address(H160::from_low_u64_be(5)),
			BuiltinCompat {
				name: "modexp".to_string(),
				pricing: PricingCompat::Single(Pricing::Modexp(Modexp {
					divisor: 3,
					is_eip_2565: true,
				})),
				activate_at: Some(Uint(U256::zero())),
			},
		),
		(
			Address(H160::from_low_u64_be(6)),
			BuiltinCompat {
				name: "alt_bn128_add".to_string(),
				pricing: PricingCompat::Multi(BTreeMap::from([(
					Uint(U256::zero()),
					PricingAt {
						info: Some("EIP 1108 transition".to_string()),
						price: Pricing::AltBn128ConstOperations(AltBn128ConstOperations {
							price: 150,
						}),
					},
				)])),
				activate_at: None,
			},
		),
		(
			Address(H160::from_low_u64_be(7)),
			BuiltinCompat {
				name: "alt_bn128_mul".to_string(),
				pricing: PricingCompat::Multi(BTreeMap::from([(
					Uint(U256::zero()),
					PricingAt {
						info: Some("EIP 1108 transition".to_string()),
						price: Pricing::AltBn128ConstOperations(AltBn128ConstOperations {
							price: 6000,
						}),
					},
				)])),
				activate_at: None,
			},
		),
		(
			Address(H160::from_low_u64_be(8)),
			BuiltinCompat {
				name: "alt_bn128_pairing".to_string(),
				pricing: PricingCompat::Multi(BTreeMap::from([(
					Uint(U256::zero()),
					PricingAt {
						info: Some("EIP 1108 transition".to_string()),
						price: Pricing::AltBn128Pairing(AltBn128Pairing {
							base: 45000,
							pair: 34000,
						}),
					},
				)])),
				activate_at: None,
			},
		),
		(
			Address(H160::from_low_u64_be(9)),
			BuiltinCompat {
				name: "blake2_f".to_string(),
				pricing: PricingCompat::Single(Pricing::Blake2F { gas_per_round: 1 }),
				activate_at: Some(Uint(U256::zero())),
			},
		),
	]);
	builtins
		.into_iter()
		.map(|(address, builtin)| {
			(
				address.into(),
				ethjson::spec::Builtin::from(builtin).try_into().unwrap(),
			)
		})
		.collect()
}

fn cancun_builtins() -> BTreeMap<H160, ethcore_builtin::Builtin> {
	use ethjson::spec::builtin::{BuiltinCompat, Linear, Modexp, PricingCompat};

	let builtins: BTreeMap<Address, BuiltinCompat> = BTreeMap::from([
		(
			Address(H160::from_low_u64_be(1)),
			BuiltinCompat {
				name: "ecrecover".to_string(),
				pricing: PricingCompat::Single(Pricing::Linear(Linear {
					base: 3000,
					word: 0,
				})),
				activate_at: None,
			},
		),
		(
			Address(H160::from_low_u64_be(2)),
			BuiltinCompat {
				name: "sha256".to_string(),
				pricing: PricingCompat::Single(Pricing::Linear(Linear { base: 60, word: 12 })),
				activate_at: None,
			},
		),
		(
			Address(H160::from_low_u64_be(3)),
			BuiltinCompat {
				name: "ripemd160".to_string(),
				pricing: PricingCompat::Single(Pricing::Linear(Linear {
					base: 600,
					word: 120,
				})),
				activate_at: None,
			},
		),
		(
			Address(H160::from_low_u64_be(4)),
			BuiltinCompat {
				name: "identity".to_string(),
				pricing: PricingCompat::Single(Pricing::Linear(Linear { base: 15, word: 3 })),
				activate_at: None,
			},
		),
		(
			Address(H160::from_low_u64_be(5)),
			BuiltinCompat {
				name: "modexp".to_string(),
				pricing: PricingCompat::Single(Pricing::Modexp(Modexp {
					divisor: 3,
					is_eip_2565: true,
				})),
				activate_at: Some(Uint(U256::zero())),
			},
		),
		(
			Address(H160::from_low_u64_be(6)),
			BuiltinCompat {
				name: "alt_bn128_add".to_string(),
				pricing: PricingCompat::Multi(BTreeMap::from([(
					Uint(U256::zero()),
					PricingAt {
						info: Some("EIP 1108 transition".to_string()),
						price: Pricing::AltBn128ConstOperations(AltBn128ConstOperations {
							price: 150,
						}),
					},
				)])),
				activate_at: None,
			},
		),
		(
			Address(H160::from_low_u64_be(7)),
			BuiltinCompat {
				name: "alt_bn128_mul".to_string(),
				pricing: PricingCompat::Multi(BTreeMap::from([(
					Uint(U256::zero()),
					PricingAt {
						info: Some("EIP 1108 transition".to_string()),
						price: Pricing::AltBn128ConstOperations(AltBn128ConstOperations {
							price: 6000,
						}),
					},
				)])),
				activate_at: None,
			},
		),
		(
			Address(H160::from_low_u64_be(8)),
			BuiltinCompat {
				name: "alt_bn128_pairing".to_string(),
				pricing: PricingCompat::Multi(BTreeMap::from([(
					Uint(U256::zero()),
					PricingAt {
						info: Some("EIP 1108 transition".to_string()),
						price: Pricing::AltBn128Pairing(AltBn128Pairing {
							base: 45000,
							pair: 34000,
						}),
					},
				)])),
				activate_at: None,
			},
		),
		(
			Address(H160::from_low_u64_be(9)),
			BuiltinCompat {
				name: "blake2_f".to_string(),
				pricing: PricingCompat::Single(Pricing::Blake2F { gas_per_round: 1 }),
				activate_at: Some(Uint(U256::zero())),
			},
		),
		(
			Address(H160::from_low_u64_be(0xA)),
			BuiltinCompat {
				name: "kzg".to_string(),
				pricing: PricingCompat::Single(Pricing::Linear(Linear {
					base: 50_000,
					word: 0,
				})),
				activate_at: None,
			},
		),
	]);
	builtins
		.into_iter()
		.map(|(address, builtin)| {
			(
				address.into(),
				ethjson::spec::Builtin::from(builtin).try_into().unwrap(),
			)
		})
		.collect()
}

pub fn test(
	verbose_output: VerboseOutput,
	name: &str,
	test: Test,
	specific_spec: Option<ForkSpec>,
) -> TestExecutionResult {
	use std::thread;

	const STACK_SIZE: usize = 16 * 1024 * 1024;

	let name = name.to_string();
	// Spawn thread with explicit stack size
	let child = thread::Builder::new()
		.stack_size(STACK_SIZE)
		.spawn(move || test_run(&verbose_output, &name, test, specific_spec))
		.unwrap();

	// Wait for thread to join
	child.join().unwrap()
}

/// Validate EIP-3607 - empty create caller
fn assert_empty_create_caller(expect_exception: &Option<String>, name: &str) {
	let exception = expect_exception
		.as_deref()
		.expect("expected evm-json-test exception");
	let check_exception = exception == "SenderNotEOA";
	assert!(
		check_exception,
		"expected EmptyCaller exception for test: {name}"
	);
}

/// Check call expected exception
fn assert_call_exit_exception(expect_exception: &Option<String>) {
	assert!(
		expect_exception.is_none(),
		"unexpected call exception: {expect_exception:?}"
	);
}

/// Check Exit Reason of EVM execution
fn check_create_exit_reason(
	reason: &ExitReason,
	expect_exception: &Option<String>,
	name: &str,
) -> bool {
	match reason {
		ExitReason::Error(err) => {
			if let Some(exception) = expect_exception.as_deref() {
				match err {
					ExitError::CreateContractLimit => {
						let check_result = exception == "TR_InitCodeLimitExceeded"
							|| exception == "TransactionException.INITCODE_SIZE_EXCEEDED";
						assert!(
							check_result,
							"unexpected exception {exception:?} for CreateContractLimit error for test: {name}"
						);
						return true;
					}
					ExitError::MaxNonce => {
						let check_result = exception == "TR_NonceHasMaxValue";
						assert!(check_result,
								"unexpected exception {exception:?} for MaxNonce error for test: {name}"
						);
						return true;
					}
					_ => {
						panic!("unexpected error: {err:?} for exception: {exception}")
					}
				}
			} else {
				return false;
			}
		}
		ExitReason::Fatal(err) => {
			panic!("Unexpected error: {err:?}")
		}
		_ => {
			assert!(
				expect_exception.is_none(),
				"Unexpected json-test error: {expect_exception:?}"
			);
		}
	}
	false
}

/// Assert vicinity validation to ensure that test os expected validation error
#[allow(clippy::cognitive_complexity)]
fn assert_vicinity_validation(
	reason: &InvalidTxReason,
	states: &[PostStateResult],
	spec: &ForkSpec,
	name: &str,
) {
	match *spec {
		ForkSpec::Istanbul | ForkSpec::Berlin => match reason {
			InvalidTxReason::GasPriseEip1559 => {
				for (i, state) in states.iter().enumerate() {
					let expected = state
						.expect_exception
						.as_deref()
						.expect("expected error message for test: [{spec}] {name}:{i}");
					let is_checked = expected == "TR_TypeNotSupported";
					assert!(
						is_checked,
						"unexpected error message {expected:?} for: [{spec:?}] {name}:{i}",
					);
				}
			}
			_ => panic!("Unexpected validation reason: {reason:?} [{name}]"),
		},
		ForkSpec::London => {
			match reason {
				InvalidTxReason::PriorityFeeTooLarge => {
					for (i, state) in states.iter().enumerate() {
						let expected = state.expect_exception.as_deref().expect(
							"expected error message for test: {reason:?} [{spec}] {name}:{i}",
						);
						let is_checked = expected == "tipTooHigh" || expected == "TR_TipGtFeeCap";
						assert!(
							is_checked,
							"unexpected error message {expected:?} for: {reason:?} [{spec:?}] {name}:{i}",
						);
					}
				}
				InvalidTxReason::GasPriceLessThenBlockBaseFee => {
					for (i, state) in states.iter().enumerate() {
						let expected = state.expect_exception.as_deref().expect(
							"expected error message for test: {reason:?} [{spec}] {name}:{i}",
						);
						let is_checked =
							expected == "lowFeeCap" || expected == "TR_FeeCapLessThanBlocks";
						assert!(
							is_checked,
							"unexpected error message {expected:?} for: {reason:?} [{spec:?}] {name}:{i}",
						);
					}
				}
				_ => panic!("Unexpected validation reason: {reason:?} [{spec:?}] {name}"),
			}
		}
		ForkSpec::Paris => {
			match reason {
				InvalidTxReason::PriorityFeeTooLarge => {
					for (i, state) in states.iter().enumerate() {
						let expected = state.expect_exception.as_deref().expect(
							"expected error message for test: {reason:?} [{spec}] {name}:{i}",
						);
						let is_checked = expected == "TR_TipGtFeeCap";
						assert!(
							is_checked,
							"unexpected error message {expected:?} for: {reason:?} [{spec:?}] {name}:{i}",
						);
					}
				}
				InvalidTxReason::GasPriceLessThenBlockBaseFee => {
					for (i, state) in states.iter().enumerate() {
						let expected = state.expect_exception.as_deref().expect(
							"expected error message for test: {reason:?} [{spec}] {name}:{i}",
						);
						let is_checked = expected == "TR_FeeCapLessThanBlocks";
						assert!(
							is_checked,
							"unexpected error message {expected:?} for: {reason:?} [{spec:?}] {name}:{i}",
						);
					}
				}
				_ => panic!("Unexpected validation reason: {reason:?} [{spec:?}] {name}"),
			}
		}
		ForkSpec::Shanghai => {
			match reason {
				InvalidTxReason::PriorityFeeTooLarge => {
					for (i, state) in states.iter().enumerate() {
						let expected = state.expect_exception.as_deref().expect(
							"expected error message for test: {reason:?} [{spec}] {name}:{i}",
						);
						let is_checked = expected == "TR_TipGtFeeCap";
						assert!(
							is_checked,
							"unexpected error message {expected:?} for: {reason:?} [{spec:?}] {name}:{i}",
						);
					}
				}
				InvalidTxReason::GasPriceLessThenBlockBaseFee => {
					for (i, state) in states.iter().enumerate() {
						let expected = state.expect_exception.as_deref().expect(
							"expected error message for test: {reason:?} [{spec}] {name}:{i}",
						);
						let is_checked = expected == "TR_FeeCapLessThanBlocks";
						assert!(
							is_checked,
							"unexpected error message {expected:?} for: {reason:?} [{spec:?}] {name}:{i}",
						);
					}
				}
				_ => panic!("Unexpected validation reason: {reason:?} [{spec:?}] {name}"),
			}
		}
		ForkSpec::Cancun => {
			match reason {
				InvalidTxReason::PriorityFeeTooLarge => {
					for (i, state) in states.iter().enumerate() {
						let expected = state.expect_exception.as_deref().expect(
							"expected error message for test: {reason:?} [{spec}] {name}:{i}",
						);
						let is_checked = expected == "TR_TipGtFeeCap";
						assert!(
							is_checked,
							"unexpected error message {expected:?} for: {reason:?} [{spec:?}] {name}:{i}",
						);
					}
				}
				InvalidTxReason::GasPriceLessThenBlockBaseFee => {
					for (i, state) in states.iter().enumerate() {
						let expected = state.expect_exception.as_deref().expect(
							"expected error message for test: {reason:?} [{spec}] {name}:{i}",
						);
						let is_checked = expected == "TR_FeeCapLessThanBlocks"
							|| expected == "TransactionException.INSUFFICIENT_MAX_FEE_PER_GAS";
						assert!(
							is_checked,
							"unexpected error message {expected:?} for: {reason:?} [{spec:?}] {name}:{i}",
						);
					}
				}
				_ => panic!("Unexpected validation reason: {reason:?} [{spec:?}] {name}"),
			}
		}
		_ => panic!("Unexpected validation reason: {reason:?} [{spec:?}] {name}"),
	}
}

/// Check Exit Reason of EVM execution
fn check_validate_exit_reason(
	reason: &InvalidTxReason,
	expect_exception: &Option<String>,
	name: &str,
	spec: &ForkSpec,
) -> bool {
	expect_exception.as_deref().map_or_else(
		|| {
			panic!("unexpected validation error reason: {reason:?}");
		},
		|exception| {
			match reason {
				InvalidTxReason::OutOfFund => {
					let check_result = exception
						== "TransactionException.INSUFFICIENT_ACCOUNT_FUNDS"
						|| exception == "TR_NoFunds"
						|| exception == "TR_NoFundsX"
						|| exception == "TransactionException.INSUFFICIENT_MAX_FEE_PER_BLOB_GAS";
					assert!(
						check_result,
						"unexpected exception {exception:?} for OutOfFund for test: [{spec:?}] {name}"
					);
				}
				InvalidTxReason::GasLimitReached => {
					let check_result = exception == "TR_GasLimitReached";
					assert!(
						check_result,
						"unexpected exception {exception:?} for GasLimitReached for test: [{spec:?}] {name}"
					);
				}
				InvalidTxReason::IntrinsicGas => {
					let check_result = exception == "TR_NoFundsOrGas"
						|| exception == "TR_IntrinsicGas"
						|| exception == "TransactionException.INTRINSIC_GAS_TOO_LOW"
						|| exception == "IntrinsicGas";
					assert!(
						check_result,
						"unexpected exception {exception:?} for IntrinsicGas for test: [{spec:?}] {name}"
					);
				}
				InvalidTxReason::BlobVersionNotSupported => {
					let check_result = exception
						== "TransactionException.TYPE_3_TX_INVALID_BLOB_VERSIONED_HASH"
						|| exception == "TR_BLOBVERSION_INVALID";
					assert!(
						check_result,
						"unexpected exception {exception:?} for BlobVersionNotSupported for test: [{spec:?}] {name}"
					);
				}
				InvalidTxReason::BlobCreateTransaction => {
					let check_result = exception == "TR_BLOBCREATE";
					assert!(
						check_result,
						"unexpected exception {exception:?} for BlobCreateTransaction for test: [{spec:?}] {name}"
					);
				}
				InvalidTxReason::BlobGasPriceGreaterThanMax => {
					let check_result =
						exception == "TransactionException.INSUFFICIENT_MAX_FEE_PER_BLOB_GAS";
					assert!(
						check_result,
						"unexpected exception {exception:?} for BlobGasPriceGreaterThanMax for test: [{spec:?}] {name}"
					);
				}
				InvalidTxReason::TooManyBlobs => {
					let check_result = exception == "TR_BLOBLIST_OVERSIZE"
						|| exception == "TransactionException.TYPE_3_TX_BLOB_COUNT_EXCEEDED";
					assert!(
						check_result,
						"unexpected exception {exception:?} for TooManyBlobs for test: [{spec:?}] {name}"
					);
				}
				InvalidTxReason::EmptyBlobs => {
					let check_result = exception == "TransactionException.TYPE_3_TX_ZERO_BLOBS"
						|| exception == "TR_EMPTYBLOB";
					assert!(
						check_result,
						"unexpected exception {exception:?} for EmptyBlobs for test: [{spec:?}] {name}"
					);
				}
				InvalidTxReason::MaxFeePerBlobGasNotSupported => {
					let check_result =
						exception == "TransactionException.TYPE_3_TX_PRE_FORK|TransactionException.TYPE_3_TX_ZERO_BLOBS";
					assert!(
						check_result,
						"unexpected exception {exception:?} for MaxFeePerBlobGasNotSupported for test: [{spec:?}] {name}"
					);
				}
				InvalidTxReason::BlobVersionedHashesNotSupported => {
					let check_result = exception == "TransactionException.TYPE_3_TX_PRE_FORK";
					assert!(
						check_result,
						"unexpected exception {exception:?} for BlobVersionedHashesNotSupported for test: [{spec:?}] {name}"
					);
				}
				_ => {
					panic!(
						"unexpected exception {exception:?} for reason {reason:?} for test: [{spec:?}] {name}"
					);
				}
			}
			true
		},
	)
}

#[allow(clippy::cognitive_complexity)]
fn test_run(
	verbose_output: &VerboseOutput,
	name: &str,
	test: Test,
	specific_spec: Option<ForkSpec>,
) -> TestExecutionResult {
	let mut tests_result = TestExecutionResult::new();
	let test_tx = &test.0.transaction;
	for (spec, states) in &test.0.post_states {
		// Run tests for specific SPEC (Hard fork)
		if let Some(s) = specific_spec.as_ref() {
			if s != spec {
				continue;
			}
		}
		let (gasometer_config, delete_empty) = match spec {
			ForkSpec::Istanbul => (Config::istanbul(), true),
			ForkSpec::Berlin => (Config::berlin(), true),
			ForkSpec::London => (Config::london(), true),
			ForkSpec::Merge => (Config::merge(), true),
			ForkSpec::Paris => (Config::merge(), true),
			ForkSpec::Shanghai => (Config::shanghai(), true),
			ForkSpec::Cancun => (Config::cancun(), true),
			_ => {
				continue;
			}
		};

		// EIP-4844
		let blob_gas_price =
			if let Some(current_excess_blob_gas) = test.0.env.current_excess_blob_gas {
				Some(eip_4844::calc_blob_gas_price(
					current_excess_blob_gas.0.as_u64(),
				))
			} else if let (Some(parent_blob_gas_used), Some(parent_excess_blob_gas)) = (
				test.0.env.parent_blob_gas_used,
				test.0.env.parent_excess_blob_gas,
			) {
				let excess_blob_gas = eip_4844::calc_excess_blob_gas(
					parent_blob_gas_used.0.as_u64(),
					parent_excess_blob_gas.0.as_u64(),
				);
				Some(eip_4844::calc_blob_gas_price(excess_blob_gas))
			} else {
				None
			};
		// EIP-4844
		let data_max_fee = if gasometer_config.has_shard_blob_transactions {
			let max_fee_per_blob_gas = test_tx.max_fee_per_blob_gas.unwrap_or_default().0;
			Some(eip_4844::calc_max_data_fee(
				max_fee_per_blob_gas,
				test_tx.blob_versioned_hashes.len(),
			))
		} else {
			None
		};
		let data_fee = if gasometer_config.has_shard_blob_transactions {
			Some(eip_4844::calc_data_fee(
				blob_gas_price.expect("expect blob_gas_price"),
				test_tx.blob_versioned_hashes.len(),
			))
		} else {
			None
		};

		let original_state = test.unwrap_to_pre_state();
		let vicinity = test.unwrap_to_vicinity(spec, blob_gas_price);
		if let Err(tx_err) = vicinity {
			tests_result.total += states.len() as u64;
			let h = states.first().unwrap().hash.0;
			// if vicinity could not be computed then the transaction was invalid so we simply
			// check the original state and move on
			let (is_valid_hash, actual_hash) = crate::utils::check_valid_hash(&h, &original_state);
			if !is_valid_hash {
				tests_result.failed_tests.push(FailedTestDetails {
					expected_hash: h,
					actual_hash,
					index: 0,
					name: String::from_str(name).unwrap(),
					spec: spec.clone(),
					state: original_state,
				});

				if verbose_output.verbose_failed {
					println!(" [{spec:?}] {name}: {tx_err:?} ... validation failed\t<----");
				}
				tests_result.failed += 1;
				continue;
			}
			assert_vicinity_validation(&tx_err, states, spec, name);
			// As it's expected validation error - skip the test run
			continue;
		}
		let vicinity = vicinity.unwrap();
		let caller = test.unwrap_caller();
		let caller_balance = original_state
			.get(&caller)
			.map_or_else(U256::zero, |acc| acc.balance);
		// EIP-3607
		let caller_code = original_state
			.get(&caller)
			.map_or_else(Vec::new, |acc| acc.code.clone());

		for (i, state) in states.iter().enumerate() {
			let transaction = test_tx.select(&state.indexes);
			let mut backend = MemoryBackend::new(&vicinity, original_state.clone());
			tests_result.total += 1;
			// Test case may be expected to fail with an unsupported tx type if the current fork is
			// older than Berlin (see EIP-2718). However, this is not implemented in sputnik itself and rather
			// in the code hosting sputnik. https://github.com/rust-blockchain/evm/pull/40
			let expect_tx_type_not_supported =
				matches!(
					spec,
					ForkSpec::EIP150
						| ForkSpec::EIP158 | ForkSpec::Frontier
						| ForkSpec::Homestead | ForkSpec::Byzantium
						| ForkSpec::Constantinople
						| ForkSpec::ConstantinopleFix
						| ForkSpec::Istanbul | ForkSpec::Berlin
				) && TxType::from_txbytes(&state.txbytes) != TxType::Legacy
					&& state.expect_exception.as_deref() == Some("TR_TypeNotSupported");
			if expect_tx_type_not_supported {
				continue;
			}

			let gas_limit: u64 = transaction.gas_limit.into();
			let data: Vec<u8> = transaction.data.clone().into();

			let valid_tx = crate::utils::transaction::validate(
				&transaction,
				test.0.env.gas_limit.0,
				caller_balance,
				&gasometer_config,
				test_tx,
				&vicinity,
				blob_gas_price,
				data_max_fee,
				spec,
			);
			if let Err(err) = &valid_tx {
				if check_validate_exit_reason(err, &state.expect_exception, name, spec) {
					continue;
				}
			}

			// We do not check overflow after TX validation
			let total_fee = if let Some(data_fee) = data_fee {
				vicinity.effective_gas_price * gas_limit + data_fee
			} else {
				vicinity.effective_gas_price * gas_limit
			};

			// Only execute valid transactions
			if valid_tx.is_ok() {
				let metadata =
					StackSubstateMetadata::new(transaction.gas_limit.into(), &gasometer_config);
				let executor_state = MemoryStackState::new(metadata, &backend);
				let precompile = JsonPrecompile::precompile(spec).unwrap();
				let mut executor = StackExecutor::new_with_precompiles(
					executor_state,
					&gasometer_config,
					&precompile,
				);
				executor.state_mut().withdraw(caller, total_fee).unwrap();

				let access_list = transaction
					.access_list
					.into_iter()
					.map(|(address, keys)| (address.0, keys.into_iter().map(|k| k.0).collect()))
					.collect();

				// EIP-3607: Reject transactions from senders with deployed code
				if caller_code.is_empty() {
					match transaction.to {
						ethjson::maybe::MaybeEmpty::Some(to) => {
							let value = transaction.value.into();

							// Exit reason for Call do not analyzed as it mostly do not expect exceptions
							let _reason = executor.transact_call(
								caller,
								to.into(),
								value,
								data,
								gas_limit,
								access_list,
							);
							assert_call_exit_exception(&state.expect_exception);
						}
						ethjson::maybe::MaybeEmpty::None => {
							let code = data;
							let value = transaction.value.into();

							let reason = executor.transact_create(
								caller,
								value,
								code,
								gas_limit,
								access_list,
							);
							if check_create_exit_reason(
								&reason.0,
								&state.expect_exception,
								&format!("{spec:?}-{name}-{i}"),
							) {
								continue;
							}
						}
					}
				} else {
					assert_empty_create_caller(&state.expect_exception, name);
				}

				if verbose_output.print_state {
					println!(
						"gas_limit: {gas_limit}\nused_gas: {:?}",
						executor.used_gas()
					);
				}

				let actual_fee = executor.fee(vicinity.effective_gas_price);
				// Forks after London burn miner rewards and thus have different gas fee
				// calculation (see EIP-1559)
				let miner_reward = if spec.is_eth2() {
					let coinbase_gas_price = vicinity
						.effective_gas_price
						.saturating_sub(vicinity.block_base_fee_per_gas);
					executor.fee(coinbase_gas_price)
				} else {
					actual_fee
				};

				executor
					.state_mut()
					.deposit(vicinity.block_coinbase, miner_reward);

				let amount_to_return_for_caller = data_fee.map_or_else(
					|| total_fee - actual_fee,
					|data_fee| total_fee - actual_fee - data_fee,
				);
				executor
					.state_mut()
					.deposit(caller, amount_to_return_for_caller);

				let (values, logs) = executor.into_state().deconstruct();

				backend.apply(values, logs, delete_empty);
				// It's special case for hard forks: London or before London
				// According to EIP-160 empty account should be removed. But in that particular test - original test state
				// contains account 0x03 (it's precompile), and when precompile 0x03 was called it exit with
				// OutOfGas result. And after exit of substate account not marked as touched, as exit reason
				// is not success. And it mean, that it don't appeared in Apply::Modify, then as untouched it
				// can't be removed by backend.apply event. In that particular case we should manage it manually.
				// NOTE: it's not realistic situation for real life flow.
				if *spec <= ForkSpec::London && delete_empty && name == "failed_tx_xcf416c53" {
					let state = backend.state_mut();
					state.retain(|addr, account| {
						// Check is account empty for precompile 0x03
						!(addr == &H160::from_low_u64_be(3)
							&& account.balance == U256::zero()
							&& account.nonce == U256::zero()
							&& account.code.is_empty())
					});
				}
			} else {
				if let Some(e) = state.expect_exception.as_ref() {
					panic!("unexpected exception: {e} for test {name}-{i}");
				}
				panic!("unexpected validation for test {name}-{i}")
			}
			let (is_valid_hash, actual_hash) =
				crate::utils::check_valid_hash(&state.hash.0, backend.state());
			if !is_valid_hash {
				let failed_res = FailedTestDetails {
					expected_hash: state.hash.0,
					actual_hash,
					index: i,
					name: String::from_str(name).unwrap(),
					spec: spec.clone(),
					state: backend.state().clone(),
				};
				tests_result.failed_tests.push(failed_res);
				tests_result.failed += 1;

				if verbose_output.verbose_failed {
					println!(" [{spec:?}] {name}:{i} ... failed\t<----");
				}
				if verbose_output.print_state {
					// Print detailed state data
					println!(
						"expected_hash:\t{:?}\nactual_hash:\t{actual_hash:?}",
						state.hash.0,
					);
					for (addr, acc) in backend.state().clone() {
						// Decode balance
						let mut write_buf = [0u8; 32];
						acc.balance.to_big_endian(&mut write_buf[..]);
						let balance = acc.balance.to_string();

						println!(
                            "{addr:?}: {{\n    balance: {balance}\n    code: {:?}\n    nonce: {}\n    storage: {:#?}\n}}",
                            hex::encode(acc.code),
                            acc.nonce,
                            acc.storage
                        );
					}
					if let Some(e) = state.expect_exception.as_ref() {
						println!("-> expect_exception: {e}");
					}
				}
			} else if verbose_output.very_verbose && !verbose_output.verbose_failed {
<<<<<<< HEAD
				println!(" [{:?}] {}:{} ... passed", spec, name, i);
=======
				println!(" [{spec:?}]  {name}:{i} ... passed");
>>>>>>> f1ac115d
			}
		}
	}
	tests_result
}

/// Denotes the type of transaction.
#[derive(Debug, PartialEq)]
enum TxType {
	/// All transactions before EIP-2718 are legacy.
	Legacy,
	/// https://eips.ethereum.org/EIPS/eip-2718
	AccessList,
	/// https://eips.ethereum.org/EIPS/eip-1559
	DynamicFee,
	/// https://eips.ethereum.org/EIPS/eip-4844
	ShardBlob,
}

impl TxType {
	/// Whether this is a legacy, access list, dynamic fee, etc transaction
	// Taken from geth's core/types/transaction.go/UnmarshalBinary, but we only detect the transaction
	// type rather than unmarshal the entire payload.
	const fn from_txbytes(txbytes: &[u8]) -> Self {
		match txbytes[0] {
			b if b > 0x7f => Self::Legacy,
			1 => Self::AccessList,
			2 => Self::DynamicFee,
			3 => Self::ShardBlob,
			_ => panic!(
				"Unknown tx type. \
You may need to update the TxType enum if Ethereum introduced new enveloped transaction types."
			),
		}
	}
}<|MERGE_RESOLUTION|>--- conflicted
+++ resolved
@@ -1292,11 +1292,7 @@
 					}
 				}
 			} else if verbose_output.very_verbose && !verbose_output.verbose_failed {
-<<<<<<< HEAD
-				println!(" [{:?}] {}:{} ... passed", spec, name, i);
-=======
 				println!(" [{spec:?}]  {name}:{i} ... passed");
->>>>>>> f1ac115d
 			}
 		}
 	}
