--- conflicted
+++ resolved
@@ -287,7 +287,7 @@
 	"stTransactionTest/ValueOverflow",
 	"stTransactionTest/ValueOverflowParis",
 	// It's impossible touch storage by precompiles
-	// NOTE: this tests related to hard forks: Londod and befor London
+	// NOTE: this tests related to hard forks: London and before London
 	"stRevertTest/RevertPrecompiledTouch",
 	"stRevertTest/RevertPrecompiledTouch_storage",
 ];
@@ -299,18 +299,10 @@
 	"stTransactionTest/ValueOverflow",
 	"stTransactionTest/ValueOverflowParis",
 	// It's impossible touch storage by precompiles
-<<<<<<< HEAD
 	// NOTE: this tests related to hard forks: London and before London
 	"stRevertTest/RevertPrecompiledTouch",
 	"stRevertTest/RevertPrecompiledTouch_storage",
 	// These tests are passing, but they take a lot of time to execute so can going to skip them.
-	// NOTE: do not remove it to know slowest tests. It's useful for development.
-=======
-	// NOTE: this tests related to hard forks: Londod and befor London
-	"stRevertTest/RevertPrecompiledTouch",
-	"stRevertTest/RevertPrecompiledTouch_storage",
-	// These tests are passing, but they take a lot of time to execute so can going to skip them.
->>>>>>> f1ac115d
 	"stTimeConsuming/static_Call50000_sha256",
 	"vmPerformance/loopMul",
 	"stTimeConsuming/CALLBlake2f_MaxRounds",
