[package]
name = "evm-jsontests"
version.workspace = true
license = "GPL-3.0"
authors.workspace = true
description = "EVM json tests"
repository.workspace = true
keywords.workspace = true
edition.workspace = true

[dependencies]
evm.workspace = true
ethereum = "0.15.0"
primitive-types = "0.13"
serde = { version = "1.0", features = ["derive"] }
serde_json = "1.0"
hex = "0.4"
clap = { version = "4.5", features = ["cargo"] }
ethjson = { path = "../ethjson", features = ["test-helpers"] }
libsecp256k1 = "0.7"
ethcore-builtin = { path = "../ethcore-builtin" }
rlp = "0.6"
sha3 = "0.10"
parity-bytes = "0.1"
env_logger = "0.11"
hex-literal = "0.4"
<<<<<<< HEAD
=======
lazy_static = "1.5"
>>>>>>> 44a2e92f

[features]
enable-slow-tests = []<|MERGE_RESOLUTION|>--- conflicted
+++ resolved
@@ -24,10 +24,6 @@
 parity-bytes = "0.1"
 env_logger = "0.11"
 hex-literal = "0.4"
-<<<<<<< HEAD
-=======
-lazy_static = "1.5"
->>>>>>> 44a2e92f
 
 [features]
 enable-slow-tests = []