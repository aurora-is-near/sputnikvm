--- conflicted
+++ resolved
@@ -9,11 +9,7 @@
 edition.workspace = true
 
 [dependencies]
-<<<<<<< HEAD
 evm.workspace = true
-=======
-evm = { path = "../..", version = "0.43" }
->>>>>>> 91ea85d3
 ethereum = "0.15.0"
 primitive-types = "0.12"
 serde = { version = "1.0", features = ["derive"] }
