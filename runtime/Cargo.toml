--- conflicted
+++ resolved
@@ -14,11 +14,7 @@
 primitive-types = { version = "0.12", default-features = false }
 sha3 = { version = "0.10", default-features = false }
 
-<<<<<<< HEAD
 evm-core.workspace = true
-=======
-evm-core = { version = "0.43", path = "../core", default-features = false }
->>>>>>> 91ea85d3
 
 [features]
 default = ["std"]
