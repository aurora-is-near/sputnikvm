--- conflicted
+++ resolved
@@ -1085,22 +1085,11 @@
 		reason: ExitReason,
 		return_data: Vec<u8>,
 	) -> (ExitReason, Option<H160>, Vec<u8>) {
-<<<<<<< HEAD
-		#[allow(clippy::unnecessary_wraps)]
-		const fn check_first_byte(_config: &Config, _code: &[u8]) -> Result<(), ExitError> {
-			// EIP-3541
-			// TODO: fix it according to requirements of EIP-3541
-			// if config.disallow_executable_format && Some(&Opcode::EOFMAGIC.as_u8()) == code.first()
-			// {
-			// 	return Err(ExitError::InvalidCode(Opcode::EOFMAGIC));
-			// }
-=======
 		// EIP-3541: Reject new contract code starting with the 0xEF byte (EOF Magic)
 		fn check_first_byte_eof_magic(config: &Config, code: &[u8]) -> Result<(), ExitError> {
 			if config.disallow_executable_format && Some(&0xEF) == code.first() {
 				return Err(ExitError::CreateContractStartingWithEF);
 			}
->>>>>>> 1d9d1dc2
 			Ok(())
 		}
 
