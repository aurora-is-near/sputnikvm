use crate::backend::Backend;
use crate::executor::stack::precompile::{
	PrecompileFailure, PrecompileHandle, PrecompileOutput, PrecompileSet,
};
use crate::executor::stack::tagged_runtime::{RuntimeKind, TaggedRuntime};
use crate::gasometer::{self, Gasometer, StorageTarget};
use crate::maybe_borrowed::MaybeBorrowed;
use crate::prelude::*;
use crate::{
	Capture, Config, Context, CreateScheme, ExitError, ExitReason, Handler, Opcode, Runtime,
	Transfer,
};
use core::{cmp::min, convert::Infallible};
use evm_core::utils::U64_MAX;
use evm_core::{ExitFatal, InterpreterHandler, Machine, Trap};
use evm_runtime::Resolve;
use primitive_types::{H160, H256, U256};
use sha3::{Digest, Keccak256};
use smallvec::{smallvec, SmallVec};

macro_rules! emit_exit {
	($reason:expr) => {{
		let reason = $reason;
		event!(Exit {
			reason: &reason,
			return_value: &Vec::new(),
		});
		reason
	}};
	($reason:expr, $return_value:expr) => {{
		let reason = $reason;
		let return_value = $return_value;
		event!(Exit {
			reason: &reason,
			return_value: &return_value,
		});
		(reason, return_value)
	}};
}
macro_rules! try_or_fail {
	( $e:expr ) => {
		match $e {
			Ok(v) => v,
			Err(e) => return Capture::Exit((e.into(), Vec::new())),
		}
	};
}

const DEFAULT_CALL_STACK_CAPACITY: usize = 4;

const fn l64(gas: u64) -> u64 {
	gas - gas / 64
}

pub enum StackExitKind {
	Succeeded,
	Reverted,
	Failed,
}

/// `Authorization` contains already prepared data for EIP-7702.
/// - `authority`is `ecrecovered` authority address.
/// - `address` is delegation destination address.
/// - `nonce` is the `nonce` value which `authority.nonce` should be equal.
/// - `is_valid` is the flag that indicates the validity of the authorization. It is used to
///   charge gas for each authorization item, but if it's invalid exclude from EVM `authority_list` flow.
#[derive(Default, Clone, Debug, PartialEq, Eq)]
pub struct Authorization {
	pub authority: H160,
	pub address: H160,
	pub nonce: u64,
	pub is_valid: bool,
}

impl Authorization {
	/// Create a new `Authorization` with given `authority`, `address`, and `nonce`.
	#[must_use]
	pub const fn new(authority: H160, address: H160, nonce: u64, is_valid: bool) -> Self {
		Self {
			authority,
			address,
			nonce,
			is_valid,
		}
	}

	/// Returns `true` if `authority` is delegated to `address`.
	/// `0xef0100 ++ address`, and it is always 23 bytes.
	#[must_use]
	pub fn is_delegated(code: &[u8]) -> bool {
		code.len() == 23 && code.starts_with(&[0xEF, 0x01, 0x00])
	}

	/// Get `authority` delegated `address`.
	/// It checks, is it delegation designation (EIP-7702).
	#[must_use]
	pub fn get_delegated_address(code: &[u8]) -> Option<H160> {
		if Self::is_delegated(code) {
			// `code` size is always 23 bytes.
			Some(H160::from_slice(&code[3..]))
		} else {
			None
		}
	}

	/// Returns the delegation code as composing: `0xef0100 ++ address`.
	/// Result code is always 23 bytes.
	#[must_use]
	pub fn delegation_code(&self) -> Vec<u8> {
		let mut code = Vec::with_capacity(23);
		code.extend(&[0xEF, 0x01, 0x00]);
		code.extend(self.address.as_bytes());
		code
	}
}

#[derive(Default, Clone, Debug)]
pub struct Accessed {
	pub accessed_addresses: BTreeSet<H160>,
	pub accessed_storage: BTreeSet<(H160, H256)>,
	pub authority: BTreeMap<H160, H160>,
}

impl Accessed {
	pub fn access_address(&mut self, address: H160) {
		self.accessed_addresses.insert(address);
	}

	pub fn access_addresses<I>(&mut self, addresses: I)
	where
		I: Iterator<Item = H160>,
	{
		self.accessed_addresses.extend(addresses);
	}

	pub fn access_storages<I>(&mut self, storages: I)
	where
		I: Iterator<Item = (H160, H256)>,
	{
		for storage in storages {
			self.accessed_storage.insert((storage.0, storage.1));
		}
	}

	/// Add authority to the accessed authority list (EIP-7702).
	pub fn add_authority(&mut self, authority: H160, address: H160) {
		self.authority.insert(authority, address);
	}

	/// Get authority from the accessed authority list (EIP-7702).
	#[must_use]
	pub fn get_authority_target(&self, authority: H160) -> Option<H160> {
		self.authority.get(&authority).copied()
	}

	/// Check if authority is in the accessed authority list (EIP-7702).
	#[must_use]
	pub fn is_authority(&self, authority: H160) -> bool {
		self.authority.contains_key(&authority)
	}
}

#[derive(Clone, Debug)]
pub struct StackSubstateMetadata<'config> {
	gasometer: Gasometer<'config>,
	is_static: bool,
	depth: Option<usize>,
	accessed: Option<Accessed>,
}

impl<'config> StackSubstateMetadata<'config> {
	#[must_use]
	pub fn new(gas_limit: u64, config: &'config Config) -> Self {
		let accessed = if config.increase_state_access_gas {
			Some(Accessed::default())
		} else {
			None
		};
		Self {
			gasometer: Gasometer::new(gas_limit, config),
			is_static: false,
			depth: None,
			accessed,
		}
	}

	/// Swallow commit implements part of logic for `exit_commit`:
	/// - Record opcode stipend.
	/// - Record an explicit refund.
	/// - Merge warmed accounts and storages
	///
	/// # Errors
	/// Return `ExitError` that is thrown by gasometer gas calculation errors.
	pub fn swallow_commit(&mut self, other: Self) -> Result<(), ExitError> {
		self.gasometer.record_stipend(other.gasometer.gas())?;
		self.gasometer
			.record_refund(other.gasometer.refunded_gas())?;

		// Merge warmed accounts and storages
		if let (Some(mut other_accessed), Some(self_accessed)) =
			(other.accessed, self.accessed.as_mut())
		{
			self_accessed
				.accessed_addresses
				.append(&mut other_accessed.accessed_addresses);
			self_accessed
				.accessed_storage
				.append(&mut other_accessed.accessed_storage);
			self_accessed
				.authority
				.append(&mut other_accessed.authority);
		}

		Ok(())
	}

	/// Swallow revert implements part of logic for `exit_commit`:
	/// - Record opcode stipend.
	///
	/// # Errors
	/// Return `ExitError` that is thrown by gasometer gas calculation errors.
	pub fn swallow_revert(&mut self, other: &Self) -> Result<(), ExitError> {
		self.gasometer.record_stipend(other.gasometer.gas())
	}

	/// Swallow revert implements part of logic for `exit_commit`:
	/// At the moment, it does nothing.
	pub const fn swallow_discard(&self, _other: &Self) {}

	#[must_use]
	pub fn spit_child(&self, gas_limit: u64, is_static: bool) -> Self {
		Self {
			gasometer: Gasometer::new(gas_limit, self.gasometer.config()),
			is_static: is_static || self.is_static,
			depth: self.depth.map_or(Some(0), |n| Some(n + 1)),
			accessed: self.accessed.as_ref().map(|_| Accessed::default()),
		}
	}

	#[must_use]
	pub const fn gasometer(&self) -> &Gasometer<'config> {
		&self.gasometer
	}

	pub fn gasometer_mut(&mut self) -> &mut Gasometer<'config> {
		&mut self.gasometer
	}

	#[must_use]
	pub const fn is_static(&self) -> bool {
		self.is_static
	}

	#[must_use]
	pub const fn depth(&self) -> Option<usize> {
		self.depth
	}

	pub fn access_address(&mut self, address: H160) {
		if let Some(accessed) = &mut self.accessed {
			accessed.access_address(address);
		}
	}

	pub fn access_addresses<I>(&mut self, addresses: I)
	where
		I: Iterator<Item = H160>,
	{
		if let Some(accessed) = &mut self.accessed {
			accessed.access_addresses(addresses);
		}
	}

	pub fn access_storage(&mut self, address: H160, key: H256) {
		if let Some(accessed) = &mut self.accessed {
			accessed.accessed_storage.insert((address, key));
		}
	}

	pub fn access_storages<I>(&mut self, storages: I)
	where
		I: Iterator<Item = (H160, H256)>,
	{
		if let Some(accessed) = &mut self.accessed {
			accessed.access_storages(storages);
		}
	}

	/// Used for gas calculation logic.
	/// It's most significant for `cold/warm` gas calculation as warmed addresses spent less gas.
	#[must_use]
	pub const fn accessed(&self) -> &Option<Accessed> {
		&self.accessed
	}

	/// Add authority to accessed list (related to EIP-7702)
	pub fn add_authority(&mut self, authority: H160, address: H160) {
		if let Some(accessed) = &mut self.accessed {
			accessed.add_authority(authority, address);
		}
	}
}

#[auto_impl::auto_impl(& mut, Box)]
pub trait StackState<'config>: Backend {
	fn metadata(&self) -> &StackSubstateMetadata<'config>;
	fn metadata_mut(&mut self) -> &mut StackSubstateMetadata<'config>;

	fn enter(&mut self, gas_limit: u64, is_static: bool);
	/// # Errors
	/// Return `ExitError`
	fn exit_commit(&mut self) -> Result<(), ExitError>;
	/// # Errors
	/// Return `ExitError`
	fn exit_revert(&mut self) -> Result<(), ExitError>;
	/// # Errors
	/// Return `ExitError`
	fn exit_discard(&mut self) -> Result<(), ExitError>;

	fn is_empty(&self, address: H160) -> bool;
	fn deleted(&self, address: H160) -> bool;
	fn is_created(&self, address: H160) -> bool;
	fn is_cold(&self, address: H160) -> bool;
	fn is_storage_cold(&self, address: H160, key: H256) -> bool;

	/// # Errors
	/// Return `ExitError`
	fn inc_nonce(&mut self, address: H160) -> Result<(), ExitError>;
	fn set_storage(&mut self, address: H160, key: H256, value: H256);
	fn reset_storage(&mut self, address: H160);
	fn log(&mut self, address: H160, topics: Vec<H256>, data: Vec<u8>);
	fn set_deleted(&mut self, address: H160);
	fn set_created(&mut self, address: H160);
	fn set_code(&mut self, address: H160, code: Vec<u8>);
	/// # Errors
	/// Return `ExitError`
	fn transfer(&mut self, transfer: Transfer) -> Result<(), ExitError>;
	fn reset_balance(&mut self, address: H160);
	fn touch(&mut self, address: H160);

	/// # Errors
	/// Return `ExitError`
	fn record_external_operation(
		&mut self,
		#[allow(clippy::used_underscore_binding)] _op: crate::ExternalOperation,
	) -> Result<(), ExitError> {
		Ok(())
	}

	/// # Errors
	/// Return `ExitError`
	fn record_external_dynamic_opcode_cost(
		&mut self,
		#[allow(clippy::used_underscore_binding)] _opcode: Opcode,
		#[allow(clippy::used_underscore_binding)] _gas_cost: gasometer::GasCost,
		#[allow(clippy::used_underscore_binding)] _target: StorageTarget,
	) -> Result<(), ExitError> {
		Ok(())
	}

	/// # Errors
	/// Return `ExitError`
	fn record_external_cost(
		&mut self,
		#[allow(clippy::used_underscore_binding)] _ref_time: Option<u64>,
		#[allow(clippy::used_underscore_binding)] _proof_size: Option<u64>,
		#[allow(clippy::used_underscore_binding)] _storage_growth: Option<u64>,
	) -> Result<(), ExitError> {
		Ok(())
	}

	fn refund_external_cost(
		&mut self,
		#[allow(clippy::used_underscore_binding)] _ref_time: Option<u64>,
		#[allow(clippy::used_underscore_binding)] _proof_size: Option<u64>,
	) {
	}

	/// Set tstorage value of address at index.
	/// EIP-1153: Transient storage
	///
	/// # Errors
	/// Return `ExitError`
	fn tstore(&mut self, address: H160, index: H256, value: U256) -> Result<(), ExitError>;
	/// Get tstorage value of address at index.
	/// EIP-1153: Transient storage
	///
	/// # Errors
	/// Return `ExitError`
	fn tload(&mut self, address: H160, index: H256) -> Result<U256, ExitError>;

	/// EIP-7702 - check is authority cold.
	fn is_authority_cold(&mut self, address: H160) -> Option<bool>;

	/// EIP-7702 - get authority target address.
	fn get_authority_target(&mut self, address: H160) -> Option<H160>;
}

/// Stack-based executor.
pub struct StackExecutor<'config, 'precompiles, S, P> {
	config: &'config Config,
	state: S,
	precompile_set: &'precompiles P,
}

impl<'config, 'precompiles, S: StackState<'config>, P: PrecompileSet>
	StackExecutor<'config, 'precompiles, S, P>
{
	/// Return a reference of the Config.
	pub const fn config(&self) -> &'config Config {
		self.config
	}

	/// Return a reference to the precompile set.
	pub const fn precompiles(&self) -> &'precompiles P {
		self.precompile_set
	}

	/// Create a new stack-based executor with given precompiles.
	pub const fn new_with_precompiles(
		state: S,
		config: &'config Config,
		precompile_set: &'precompiles P,
	) -> Self {
		Self {
			config,
			state,
			precompile_set,
		}
	}

	pub const fn state(&self) -> &S {
		&self.state
	}

	pub fn state_mut(&mut self) -> &mut S {
		&mut self.state
	}

	#[allow(clippy::missing_const_for_fn)]
	pub fn into_state(self) -> S {
		self.state
	}

	/// Create a substate executor from the current executor.
	pub fn enter_substate(&mut self, gas_limit: u64, is_static: bool) {
		self.state.enter(gas_limit, is_static);
	}

	/// Exit a substate.
	///
	/// # Panics
	/// Panic occurs if a result is an empty `substate` stack.
	///
	/// # Errors
	/// Return `ExitError`
	pub fn exit_substate(&mut self, kind: &StackExitKind) -> Result<(), ExitError> {
		match kind {
			StackExitKind::Succeeded => self.state.exit_commit(),
			StackExitKind::Reverted => self.state.exit_revert(),
			StackExitKind::Failed => self.state.exit_discard(),
		}
	}

	/// Execute the runtime until it returns.
	pub fn execute(&mut self, runtime: &mut Runtime) -> ExitReason {
		let mut call_stack: SmallVec<[TaggedRuntime; DEFAULT_CALL_STACK_CAPACITY]> =
			smallvec!(TaggedRuntime {
				kind: RuntimeKind::Execute,
				inner: MaybeBorrowed::Borrowed(runtime),
			});
		let (reason, _, _) = self.execute_with_call_stack(&mut call_stack);
		reason
	}

	/// Execute using Runtimes on the `call_stack` until it returns.
	fn execute_with_call_stack(
		&mut self,
		call_stack: &mut SmallVec<[TaggedRuntime<'_>; DEFAULT_CALL_STACK_CAPACITY]>,
	) -> (ExitReason, Option<H160>, Vec<u8>) {
		// This `interrupt_runtime` is used to pass the runtime obtained from the
		// `Capture::Trap` branch in the match below back to the top of the call stack.
		// The reason we can't simply `push` the runtime directly onto the stack in the
		// `Capture::Trap` branch is because the borrow-checker complains that the stack
		// is already borrowed as long as we hold a pointer on the last element
		// (i.e. the currently executing runtime).
		let mut interrupt_runtime = None;
		loop {
			if let Some(rt) = interrupt_runtime.take() {
				call_stack.push(rt);
			}
			let Some(runtime) = call_stack.last_mut() else {
				return (
					ExitReason::Fatal(ExitFatal::UnhandledInterrupt),
					None,
					Vec::new(),
				);
			};
			let reason = {
				let inner_runtime = &mut runtime.inner;
				match inner_runtime.run(self) {
					Capture::Exit(reason) => reason,
					Capture::Trap(Resolve::Call(rt, _)) => {
						interrupt_runtime = Some(rt.0);
						continue;
					}
					Capture::Trap(Resolve::Create(rt, _)) => {
						interrupt_runtime = Some(rt.0);
						continue;
					}
				}
			};
			let runtime_kind = runtime.kind;
			let (reason, maybe_address, return_data) = match runtime_kind {
				RuntimeKind::Create(created_address) => {
					let (reason, maybe_address, return_data) = self.cleanup_for_create(
						created_address,
						reason,
						runtime.inner.machine().return_value(),
					);
					(reason, maybe_address, return_data)
				}
				RuntimeKind::Call(code_address) => {
					let return_data = self.cleanup_for_call(
						code_address,
						&reason,
						runtime.inner.machine().return_value(),
					);
					(reason, None, return_data)
				}
				RuntimeKind::Execute => (reason, None, runtime.inner.machine().return_value()),
			};
			// We're done with that runtime now, so can pop it off the call stack
			call_stack.pop();
			// Now pass the results from that runtime on to the next one in the stack
			let Some(runtime) = call_stack.last_mut() else {
				return (reason, None, return_data);
			};
			emit_exit!(&reason, &return_data);
			let inner_runtime = &mut runtime.inner;
			let maybe_error = match runtime_kind {
				RuntimeKind::Create(_) => {
					inner_runtime.finish_create(reason, maybe_address, return_data)
				}
				RuntimeKind::Call(_) | RuntimeKind::Execute => {
					inner_runtime.finish_call(reason, return_data)
				}
			};
			// Early exit if passing on the result caused an error
			if let Err(e) = maybe_error {
				return (e, None, Vec::new());
			}
		}
	}

	/// Get remaining gas.
	pub fn gas(&self) -> u64 {
		self.state.metadata().gasometer.gas()
	}

	fn record_create_transaction_cost(
		&mut self,
		init_code: &[u8],
		access_list: &[(H160, Vec<H256>)],
	) -> Result<(), ExitError> {
		let transaction_cost = gasometer::create_transaction_cost(init_code, access_list);
		let gasometer = &mut self.state.metadata_mut().gasometer;
		gasometer.record_transaction(transaction_cost)
	}

	fn maybe_record_init_code_cost(&mut self, init_code: &[u8]) -> Result<(), ExitError> {
		if let Some(limit) = self.config.max_initcode_size {
			// EIP-3860
			if init_code.len() > limit {
				self.state.metadata_mut().gasometer.fail();
				return Err(ExitError::CreateContractLimit);
			}
			return self
				.state
				.metadata_mut()
				.gasometer
				.record_cost(gasometer::init_code_cost(init_code));
		}
		Ok(())
	}

	/// Execute a `CREATE` transaction.
	pub fn transact_create(
		&mut self,
		caller: H160,
		value: U256,
		init_code: Vec<u8>,
		gas_limit: u64,
		access_list: Vec<(H160, Vec<H256>)>, // See EIP-2930
	) -> (ExitReason, Vec<u8>) {
		event!(TransactCreate {
			caller,
			value,
			init_code: &init_code,
			gas_limit,
			address: self.create_address(CreateScheme::Legacy { caller }),
		});

		if let Some(limit) = self.config.max_initcode_size {
			if init_code.len() > limit {
				self.state.metadata_mut().gasometer.fail();
				return emit_exit!(ExitError::CreateContractLimit.into(), Vec::new());
			}
		}

		if let Err(e) = self.record_create_transaction_cost(&init_code, &access_list) {
			return emit_exit!(e.into(), Vec::new());
		}

<<<<<<< HEAD
		self.warm_addresses_and_storage(caller, address, access_list);
=======
		// Initialize initial addresses for EIP-2929
		self.initialize_addresses(&[caller], access_list);
>>>>>>> d42b60dc

		match self.create_inner(
			caller,
			CreateScheme::Legacy { caller },
			value,
			init_code,
			Some(gas_limit),
			false,
		) {
			Capture::Exit((s, v)) => emit_exit!(s, v),
			Capture::Trap(rt) => {
				let mut cs: SmallVec<[TaggedRuntime<'_>; DEFAULT_CALL_STACK_CAPACITY]> =
					smallvec!(rt.0);
				let (s, _, v) = self.execute_with_call_stack(&mut cs);
				emit_exit!(s, v)
			}
		}
	}

	/// Same as `CREATE` but uses a specified address for created smart contract.
	#[cfg(feature = "create-fixed")]
	pub fn transact_create_fixed(
		&mut self,
		caller: H160,
		address: H160,
		value: U256,
		init_code: Vec<u8>,
		gas_limit: u64,
		access_list: Vec<(H160, Vec<H256>)>, // See EIP-2930
	) -> (ExitReason, Vec<u8>) {
		event!(TransactCreate {
			caller,
			value,
			init_code: &init_code,
			gas_limit,
			address: self.create_address(CreateScheme::Fixed(address)),
		});

		if let Err(e) = self.record_create_transaction_cost(&init_code, &access_list) {
			return emit_exit!(e.into(), Vec::new());
		}

<<<<<<< HEAD
		self.warm_addresses_and_storage(caller, address, access_list);
=======
		// Initialize initial addresses for EIP-2929
		self.initialize_addresses(&[caller], access_list);
>>>>>>> d42b60dc

		match self.create_inner(
			caller,
			CreateScheme::Fixed(address),
			value,
			init_code,
			Some(gas_limit),
			false,
		) {
			Capture::Exit((s, v)) => emit_exit!(s, v),
			Capture::Trap(rt) => {
				let mut cs: SmallVec<[TaggedRuntime<'_>; DEFAULT_CALL_STACK_CAPACITY]> =
					smallvec!(rt.0);
				let (s, _, v) = self.execute_with_call_stack(&mut cs);
				emit_exit!(s, v)
			}
		}
	}

	/// Execute a `CREATE2` transaction.
	#[allow(clippy::too_many_arguments)]
	pub fn transact_create2(
		&mut self,
		caller: H160,
		value: U256,
		init_code: Vec<u8>,
		salt: H256,
		gas_limit: u64,
		access_list: Vec<(H160, Vec<H256>)>, // See EIP-2930
	) -> (ExitReason, Vec<u8>) {
		let code_hash = H256::from_slice(Keccak256::digest(&init_code).as_slice());
		event!(TransactCreate2 {
			caller,
			value,
			init_code: &init_code,
			salt,
			gas_limit,
			address: self.create_address(CreateScheme::Create2 {
				caller,
				code_hash,
				salt,
			}),
		});

		if let Some(limit) = self.config.max_initcode_size {
			if init_code.len() > limit {
				self.state.metadata_mut().gasometer.fail();
				return emit_exit!(ExitError::CreateContractLimit.into(), Vec::new());
			}
		}

		if let Err(e) = self.record_create_transaction_cost(&init_code, &access_list) {
			return emit_exit!(e.into(), Vec::new());
		}

<<<<<<< HEAD
		self.warm_addresses_and_storage(caller, address, access_list);
=======
		// Initialize initial addresses for EIP-2929
		self.initialize_addresses(&[caller], access_list);
>>>>>>> d42b60dc

		match self.create_inner(
			caller,
			CreateScheme::Create2 {
				caller,
				code_hash,
				salt,
			},
			value,
			init_code,
			Some(gas_limit),
			false,
		) {
			Capture::Exit((s, v)) => emit_exit!(s, v),
			Capture::Trap(rt) => {
				let mut cs: SmallVec<[TaggedRuntime<'_>; DEFAULT_CALL_STACK_CAPACITY]> =
					smallvec!(rt.0);
				let (s, _, v) = self.execute_with_call_stack(&mut cs);
				emit_exit!(s, v)
			}
		}
	}

	/// Execute a `CALL` transaction with a given parameters
	///
	/// ## Notes
	/// - `access_list` associated to [EIP-2930: Optional access lists](https://eips.ethereum.org/EIPS/eip-2930)
	/// - `authorization_list` associated to [EIP-7702: Authorized accounts](https://eips.ethereum.org/EIPS/eip-7702)
	#[allow(clippy::too_many_arguments)]
	pub fn transact_call(
		&mut self,
		caller: H160,
		address: H160,
		value: U256,
		data: Vec<u8>,
		gas_limit: u64,
		access_list: Vec<(H160, Vec<H256>)>,
		authorization_list: Vec<Authorization>,
	) -> (ExitReason, Vec<u8>) {
		event!(TransactCall {
			caller,
			address,
			value,
			data: &data,
			gas_limit,
		});

		if self.nonce(caller) >= U64_MAX {
			return (ExitError::MaxNonce.into(), Vec::new());
		}

		let transaction_cost =
			gasometer::call_transaction_cost(&data, &access_list, authorization_list.len());
		let gasometer = &mut self.state.metadata_mut().gasometer;
		match gasometer.record_transaction(transaction_cost) {
			Ok(()) => (),
			Err(e) => return emit_exit!(e.into(), Vec::new()),
		}

<<<<<<< HEAD
=======
		// Initialize initial addresses for EIP-2929
		self.initialize_addresses(&[caller, address], access_list);

>>>>>>> d42b60dc
		if let Err(e) = self.state.inc_nonce(caller) {
			return (e.into(), Vec::new());
		}

		self.warm_addresses_and_storage(caller, address, access_list);
		// EIP-7702. authorized accounts
		// NOTE: it must be after `inc_nonce`
		if let Err(e) = self.authorized_accounts(authorization_list) {
			return (e.into(), Vec::new());
		}

		let context = Context {
			caller,
			address,
			apparent_value: value,
		};

		match self.call_inner(
			address,
			Some(Transfer {
				source: caller,
				target: address,
				value,
			}),
			data,
			Some(gas_limit),
			false,
			false,
			false,
			context,
		) {
			Capture::Exit((s, v)) => emit_exit!(s, v),
			Capture::Trap(rt) => {
				let mut cs: SmallVec<[TaggedRuntime<'_>; DEFAULT_CALL_STACK_CAPACITY]> =
					smallvec!(rt.0);
				let (s, _, v) = self.execute_with_call_stack(&mut cs);
				emit_exit!(s, v)
			}
		}
	}

	/// Get used gas for the current executor, given the price.
	pub fn used_gas(&self) -> u64 {
		// Avoid uncontrolled `u64` casting
		let refunded_gas =
			u64::try_from(self.state.metadata().gasometer.refunded_gas()).unwrap_or_default();
		self.state.metadata().gasometer.total_used_gas()
			- min(
				self.state.metadata().gasometer.total_used_gas() / self.config.max_refund_quotient,
				refunded_gas,
			)
	}

	/// Get fee needed for the current executor, given the price.
	pub fn fee(&self, price: U256) -> U256 {
		let used_gas = self.used_gas();
		U256::from(used_gas).saturating_mul(price)
	}

	/// Get account nonce.
	/// NOTE: we don't need to cache it as by default it's `MemoryStackState` with cache flow
	pub fn nonce(&self, address: H160) -> U256 {
		self.state.basic(address).nonce
	}

	/// Check if the existing account is "create collision".    
	/// [EIP-7610](https://eips.ethereum.org/EIPS/eip-7610)
	pub fn is_create_collision(&self, address: H160) -> bool {
		!self.code(address).is_empty()
			|| self.nonce(address) > U256::zero()
			|| !self.state.is_empty_storage(address)
	}

	/// Get the created address from given scheme.
	pub fn create_address(&self, scheme: CreateScheme) -> H160 {
		match scheme {
			CreateScheme::Create2 {
				caller,
				code_hash,
				salt,
			} => {
				let mut hasher = Keccak256::new();
				hasher.update([0xff]);
				hasher.update(&caller[..]);
				hasher.update(&salt[..]);
				hasher.update(&code_hash[..]);
				H256::from_slice(hasher.finalize().as_slice()).into()
			}
			CreateScheme::Legacy { caller } => {
				let nonce = self.nonce(caller);
				let mut stream = rlp::RlpStream::new_list(2);
				stream.append(&caller);
				stream.append(&nonce);
				H256::from_slice(Keccak256::digest(stream.out()).as_slice()).into()
			}
			CreateScheme::Fixed(address) => address,
		}
	}

	/// According to `EIP-2930` - `access_list` should be warmed.
	/// This function warms addresses and storage keys.
	///
	/// [EIP-2930: Optional access lists](https://eips.ethereum.org/EIPS/eip-2930)
	pub fn warm_access_list(&mut self, access_list: Vec<(H160, Vec<H256>)>) {
		let addresses = access_list.iter().map(|a| a.0);
		self.state.metadata_mut().access_addresses(addresses);

		let storage_keys = access_list
			.into_iter()
			.flat_map(|(address, keys)| keys.into_iter().map(move |key| (address, key)));
		self.state.metadata_mut().access_storages(storage_keys);
	}

<<<<<<< HEAD
	/// Warm addresses and storage keys.
	/// - According to `EIP-2929` the addresses should be warmed:
	///   1. caller (tx.sender)
	///   2. address (tx.to or the address being created if it is a contract creation transaction)
	/// - Warm coinbase according to `EIP-3651`
	/// - Warm `access_list` according to `EIP-2931`
	///
	/// ## References
	/// - [EIP-2929: Gas cost increases for state access opcodes](https://eips.ethereum.org/EIPS/eip-2929)
	/// - [EIP-2930: Optional access lists](https://eips.ethereum.org/EIPS/eip-2930)
	/// - [EIP-3651: Warm COINBASE](https://eips.ethereum.org/EIPS/eip-3651)
	fn warm_addresses_and_storage(
		&mut self,
		caller: H160,
		address: H160,
		access_list: Vec<(H160, Vec<H256>)>,
	) {
=======
	fn initialize_addresses(&mut self, addresses: &[H160], access_list: Vec<(H160, Vec<H256>)>) {
>>>>>>> d42b60dc
		if self.config.increase_state_access_gas {
			if self.config.warm_coinbase_address {
				// Warm coinbase address for EIP-3651
				let coinbase = self.block_coinbase();
				self.state
					.metadata_mut()
					.access_addresses(addresses.iter().copied().chain(Some(coinbase)));
			} else {
				self.state
					.metadata_mut()
					.access_addresses(addresses.iter().copied());
			};

			self.warm_access_list(access_list);
		}
	}

	/// Authorized accounts behavior.
	///
	/// According to `EIP-7702` behavior section should be several steps of verifications.
	/// Current function includes steps 3-8 from the spec:
	/// 3. Add `authority` to `accessed_addresses`
	/// 4. Verify the code of `authority` is either empty or already delegated.
	/// 5. Verify the `nonce` of `authority` is equal to `nonce` (of address).
	/// 7. Set the code of `authority` to be `0xef0100 || address`. This is a delegation designation.
	/// 8. Increase the `nonce` of `authority` by one.
	///
	/// It means, that steps 1-2 of spec must be passed before calling this function:
	/// 1 Verify the chain id is either 0 or the chain’s current ID.
	/// 2. `authority = ecrecover(...)`
	///
	/// See: [EIP-7702](https://eips.ethereum.org/EIPS/eip-7702#behavior)
	///
	/// ## Errors
	/// Return error if nonce increment return error.
	fn authorized_accounts(
		&mut self,
		authorization_list: Vec<Authorization>,
	) -> Result<(), ExitError> {
		if !self.config.has_authorization_list {
			return Ok(());
		}
		let mut refunded_accounts = 0;

		let state = self.state_mut();
		let mut warm_authority: Vec<H160> = Vec::with_capacity(authorization_list.len());
		for authority in authorization_list {
			// If EIP-7703 Spec validation steps 1 or 2 return false.
			if !authority.is_valid {
				continue;
			}
			// 3. Add authority to accessed_addresses (as defined in EIP-2929)
			warm_authority.push(authority.authority);
			// 4. Verify the code of authority is either empty or already delegated.
			let authority_code = state.code(authority.authority);
			if !authority_code.is_empty() && !Authorization::is_delegated(&authority_code) {
				continue;
			}

			// 5. Verify the nonce of authority is equal to nonce.
			if state.basic(authority.authority).nonce != U256::from(authority.nonce) {
				continue;
			}

			// 6. Add PER_EMPTY_ACCOUNT_COST - PER_AUTH_BASE_COST gas to the global refund counter if authority exists in the trie.
			if !state.is_empty(authority.authority) {
				refunded_accounts += 1;
			}
			// 7. Set the code of authority to be `0xef0100 || address`. This is a delegation designation.
			state.set_code(authority.authority, authority.delegation_code());
			// 8. Increase the nonce of authority by one.
			state.inc_nonce(authority.authority)?;

			// Add to authority access list cache
			state
				.metadata_mut()
				.add_authority(authority.authority, authority.address);
		}
		// Warm addresses for [Step 3].
		self.state
			.metadata_mut()
			.access_addresses(warm_authority.into_iter());

		self.state
			.metadata_mut()
			.gasometer
			.record_authority_refund(refunded_accounts)
	}

	/// Calculate gas limit and record it in the gasometer.
	fn calc_gas_limit_and_record(
		&mut self,
		target_gas: Option<u64>,
		take_l64: bool,
	) -> Result<u64, ExitError> {
		let initial_after_gas = self.state.metadata().gasometer.gas();
		let after_gas = if take_l64 && self.config.call_l64_after_gas {
			if self.config.estimate {
				let diff = initial_after_gas - l64(initial_after_gas);
				self.state.metadata_mut().gasometer.record_cost(diff)?;
				initial_after_gas
			} else {
				l64(initial_after_gas)
			}
		} else {
			initial_after_gas
		};
		let target_gas = target_gas.unwrap_or(after_gas);
		let gas_limit = min(target_gas, after_gas);
		self.state.metadata_mut().gasometer.record_cost(gas_limit)?;
		Ok(gas_limit)
	}

	fn create_inner(
		&mut self,
		caller: H160,
		scheme: CreateScheme,
		value: U256,
		init_code: Vec<u8>,
		target_gas: Option<u64>,
		take_l64: bool,
	) -> Capture<(ExitReason, Vec<u8>), StackExecutorCreateInterrupt<'static>> {
		if self.nonce(caller) >= U64_MAX {
			return Capture::Exit((ExitError::MaxNonce.into(), Vec::new()));
		}

		// Warm address for EIP-2929
		let address = self.create_address(scheme);
		self.state
			.metadata_mut()
			.access_addresses([caller, address].iter().copied());

		event!(Create {
			caller,
			address,
			scheme,
			value,
			init_code: &init_code,
			target_gas
		});

		if let Some(depth) = self.state.metadata().depth {
			// As Depth incremented in `enter_substate` we must check depth counter
			// early to verify exceeding Stack limit. It allows avoid
			// issue with wrong detection `CallTooDeep` for Create.
			if depth + 1 > self.config.call_stack_limit {
				return Capture::Exit((ExitError::CallTooDeep.into(), Vec::new()));
			}
		}

		// Check is transfer value is enough
		if self.balance(caller) < value {
			return Capture::Exit((ExitError::OutOfFund.into(), Vec::new()));
		}

		let gas_limit = try_or_fail!(self.calc_gas_limit_and_record(target_gas, take_l64));

		// Check nonce and increment it for caller
		try_or_fail!(self.state.inc_nonce(caller));

		// Check create collision: EIP-7610
		if self.is_create_collision(address) {
			return Capture::Exit((ExitError::CreateCollision.into(), Vec::new()));
		}

		// Enter to execution substate
		self.enter_substate(gas_limit, false);

		// Check nonce and increment it for created address after  entering substate
		if self.config.create_increase_nonce {
			try_or_fail!(self.state.inc_nonce(address));
		}

		// Transfer funds if needed
		let transfer = Transfer {
			source: caller,
			target: address,
			value,
		};
		match self.state.transfer(transfer) {
			Ok(()) => (),
			Err(e) => {
				let _ = self.exit_substate(&StackExitKind::Reverted);
				return Capture::Exit((ExitReason::Error(e), Vec::new()));
			}
		}
		// It needed for CANCUN hard fork EIP-6780 we should mark account as created
		// to handle SELFDESTRUCT in the same transaction
		self.state.set_created(address);

		// Init EVM runtime in Context
		let context = Context {
			address,
			caller,
			apparent_value: value,
		};
		let runtime = Runtime::new(
			Rc::new(init_code),
			Rc::new(Vec::new()),
			context,
			self.config.stack_limit,
			self.config.memory_limit,
		);

		// Set Runtime kind with pre-init Runtime and return Trap, that mean continue execution
		Capture::Trap(StackExecutorCreateInterrupt(TaggedRuntime {
			kind: RuntimeKind::Create(address),
			inner: MaybeBorrowed::Owned(runtime),
		}))
	}

	#[allow(clippy::too_many_arguments, clippy::too_many_lines)]
	fn call_inner(
		&mut self,
		code_address: H160,
		transfer: Option<Transfer>,
		input: Vec<u8>,
		target_gas: Option<u64>,
		is_static: bool,
		take_l64: bool,
		take_stipend: bool,
		context: Context,
	) -> Capture<(ExitReason, Vec<u8>), StackExecutorCallInterrupt<'static>> {
		event!(Call {
			code_address,
			transfer: &transfer,
			input: &input,
			target_gas,
			is_static,
			context: &context,
		});

		let mut gas_limit = try_or_fail!(self.calc_gas_limit_and_record(target_gas, take_l64));

		if let Some(transfer) = transfer.as_ref() {
			if take_stipend && transfer.value != U256::zero() {
				gas_limit = gas_limit.saturating_add(self.config.call_stipend);
			}
		}

		// EIP-7702 - get delegated designation address code
		// Detect loop for Delegated designation
		let code = self.authority_code(code_address);
		// Warm Delegated address after access
		if let Some(target_address) = self.get_authority_target(code_address) {
			self.warm_target((target_address, None));
		}

		self.enter_substate(gas_limit, is_static);
		self.state.touch(context.address);

		if let Some(depth) = self.state.metadata().depth {
			if depth > self.config.call_stack_limit {
				let _ = self.exit_substate(&StackExitKind::Reverted);
				return Capture::Exit((ExitError::CallTooDeep.into(), Vec::new()));
			}
		}

		// Transfer funds if needed
		if let Some(transfer) = transfer {
			match self.state.transfer(transfer) {
				Ok(()) => (),
				Err(e) => {
					let _ = self.exit_substate(&StackExitKind::Reverted);
					return Capture::Exit((ExitReason::Error(e), Vec::new()));
				}
			}
		}

		// At this point, the state has been modified in enter_substate to
		// reflect both the is_static parameter of this call and the is_static
		// of the caller context.
		let precompile_is_static = self.state.metadata().is_static();
		if let Some(result) = self.precompile_set.execute(&mut StackExecutorHandle {
			executor: self,
			code_address,
			input: &input,
			gas_limit: Some(gas_limit),
			context: &context,
			is_static: precompile_is_static,
		}) {
			return match result {
				Ok(PrecompileOutput {
					exit_status,
					output,
				}) => {
					let _ = self.exit_substate(&StackExitKind::Succeeded);
					Capture::Exit((ExitReason::Succeed(exit_status), output))
				}
				Err(PrecompileFailure::Error { exit_status }) => {
					let _ = self.exit_substate(&StackExitKind::Failed);
					Capture::Exit((ExitReason::Error(exit_status), Vec::new()))
				}
				Err(PrecompileFailure::Revert {
					exit_status,
					output,
				}) => {
					let _ = self.exit_substate(&StackExitKind::Reverted);
					Capture::Exit((ExitReason::Revert(exit_status), output))
				}
				Err(PrecompileFailure::Fatal { exit_status }) => {
					self.state.metadata_mut().gasometer.fail();
					let _ = self.exit_substate(&StackExitKind::Failed);
					Capture::Exit((ExitReason::Fatal(exit_status), Vec::new()))
				}
			};
		}

		let runtime = Runtime::new(
			Rc::new(code),
			Rc::new(input),
			context,
			self.config.stack_limit,
			self.config.memory_limit,
		);

		Capture::Trap(StackExecutorCallInterrupt(TaggedRuntime {
			kind: RuntimeKind::Call(code_address),
			inner: MaybeBorrowed::Owned(runtime),
		}))
	}

	fn cleanup_for_create(
		&mut self,
		created_address: H160,
		reason: ExitReason,
		return_data: Vec<u8>,
	) -> (ExitReason, Option<H160>, Vec<u8>) {
		// EIP-3541: Reject new contract code starting with the 0xEF byte (EOF Magic)
		fn check_first_byte_eof_magic(config: &Config, code: &[u8]) -> Result<(), ExitError> {
			if config.disallow_executable_format && Some(&0xEF) == code.first() {
				return Err(ExitError::CreateContractStartingWithEF);
			}
			Ok(())
		}

		log::debug!(target: "evm", "Create execution using address {}: {:?}", created_address, reason);

		match reason {
			ExitReason::Succeed(s) => {
				let out = return_data;
				let address = created_address;
				// As of EIP-3541 code starting with 0xef cannot be deployed
				if let Err(e) = check_first_byte_eof_magic(self.config, &out) {
					self.state.metadata_mut().gasometer.fail();
					let _ = self.exit_substate(&StackExitKind::Failed);
					return (e.into(), None, Vec::new());
				}

				if let Some(limit) = self.config.create_contract_limit {
					if out.len() > limit {
						self.state.metadata_mut().gasometer.fail();
						let _ = self.exit_substate(&StackExitKind::Failed);
						return (ExitError::CreateContractLimit.into(), None, Vec::new());
					}
				}

				match self
					.state
					.metadata_mut()
					.gasometer
					.record_deposit(out.len())
				{
					Ok(()) => {
						let exit_result = self.exit_substate(&StackExitKind::Succeeded);
						event!(CreateOutput {
							address,
							code: &out,
						});
						self.state.set_code(address, out);
						if let Err(e) = exit_result {
							return (e.into(), None, Vec::new());
						}
						(ExitReason::Succeed(s), Some(address), Vec::new())
					}
					Err(e) => {
						let _ = self.exit_substate(&StackExitKind::Failed);
						(ExitReason::Error(e), None, Vec::new())
					}
				}
			}
			ExitReason::Error(e) => {
				self.state.metadata_mut().gasometer.fail();
				let _ = self.exit_substate(&StackExitKind::Failed);
				(ExitReason::Error(e), None, Vec::new())
			}
			ExitReason::Revert(e) => {
				let _ = self.exit_substate(&StackExitKind::Reverted);
				(ExitReason::Revert(e), None, return_data)
			}
			ExitReason::Fatal(e) => {
				self.state.metadata_mut().gasometer.fail();
				let _ = self.exit_substate(&StackExitKind::Failed);
				(ExitReason::Fatal(e), None, Vec::new())
			}
		}
	}

	fn cleanup_for_call(
		&mut self,
		code_address: H160,
		reason: &ExitReason,
		return_data: Vec<u8>,
	) -> Vec<u8> {
		log::debug!(target: "evm", "Call execution using address {}: {:?}", code_address, reason);
		match reason {
			ExitReason::Succeed(_) => {
				let _ = self.exit_substate(&StackExitKind::Succeeded);
				return_data
			}
			ExitReason::Error(_) => {
				let _ = self.exit_substate(&StackExitKind::Failed);
				Vec::new()
			}
			ExitReason::Revert(_) => {
				let _ = self.exit_substate(&StackExitKind::Reverted);
				return_data
			}
			ExitReason::Fatal(_) => {
				self.state.metadata_mut().gasometer.fail();
				let _ = self.exit_substate(&StackExitKind::Failed);
				Vec::new()
			}
		}
	}

	/// Check whether an address has already been created.
	fn is_created(&self, address: H160) -> bool {
		self.state.is_created(address)
	}
}

impl<'config, 'precompiles, S: StackState<'config>, P: PrecompileSet> InterpreterHandler
	for StackExecutor<'config, 'precompiles, S, P>
{
	#[inline]
	fn before_eval(&mut self) {}

	#[inline]
	fn after_eval(&mut self) {}

	#[inline]
	fn before_bytecode(
		&mut self,
		opcode: Opcode,
		_pc: usize,
		machine: &Machine,
		address: &H160,
	) -> Result<(), ExitError> {
		#[cfg(feature = "tracing")]
		{
			use evm_runtime::tracing::Event::Step;
			#[allow(clippy::used_underscore_binding)]
			evm_runtime::tracing::with(|listener| {
				listener.event(Step {
					address: *address,
					opcode,
					position: &Ok(_pc),
					stack: machine.stack(),
					memory: machine.memory(),
				});
			});
		}

		#[cfg(feature = "print-debug")]
		println!("### {opcode}");
		if let Some(cost) = gasometer::static_opcode_cost(opcode) {
			self.state
				.metadata_mut()
				.gasometer
				.record_cost(u64::from(cost))?;
		} else {
			let is_static = self.state.metadata().is_static;
			let (gas_cost, memory_cost) = gasometer::dynamic_opcode_cost(
				*address,
				opcode,
				machine.stack(),
				is_static,
				self.config,
				self,
			)?;

			self.state
				.metadata_mut()
				.gasometer
				.record_dynamic_cost(gas_cost, memory_cost)?;
		}
		Ok(())
	}

	#[inline]
	fn after_bytecode(
		&mut self,
		_result: &Result<(), Capture<ExitReason, Trap>>,
		_machine: &Machine,
	) {
		#[cfg(feature = "tracing")]
		{
			use evm_runtime::tracing::Event::StepResult;
			#[allow(clippy::used_underscore_binding)]
			evm_runtime::tracing::with(|listener| {
				listener.event(StepResult {
					result: _result,
					return_value: _machine.return_value().as_slice(),
				});
			});
		}
	}
}

pub struct StackExecutorCallInterrupt<'borrow>(TaggedRuntime<'borrow>);

pub struct StackExecutorCreateInterrupt<'borrow>(TaggedRuntime<'borrow>);

impl<'config, 'precompiles, S: StackState<'config>, P: PrecompileSet> Handler
	for StackExecutor<'config, 'precompiles, S, P>
{
	type CreateInterrupt = StackExecutorCreateInterrupt<'static>;
	type CreateFeedback = Infallible;
	type CallInterrupt = StackExecutorCallInterrupt<'static>;
	type CallFeedback = Infallible;

	/// Get account balance
	/// NOTE: we don't need to cache it as by default it's `MemoryStackState` with cache flow
	fn balance(&self, address: H160) -> U256 {
		self.state.basic(address).balance
	}

	/// Fetch the code size of an address.
	/// Provide a default implementation by fetching the code.
	///
	/// According to EIP-7702, the code size of an address is the size of the
	/// delegated address code size.
	fn code_size(&mut self, address: H160) -> U256 {
		let target_code = self.authority_code(address);
		U256::from(target_code.len())
	}

	/// Fetch the code hash of an address.
	/// Provide a default implementation by fetching the code.
	///
	/// According to EIP-7702, the code hash of an address is the hash of the
	/// delegated address code hash.
	fn code_hash(&mut self, address: H160) -> H256 {
		if !self.exists(address) {
			return H256::default();
		}
		if let Some(target) = self.get_authority_target(address) {
			if !self.exists(target) {
				return H256::default();
			}
		}
		let code = self.authority_code(address);
		H256::from_slice(Keccak256::digest(code).as_slice())
	}

	/// Get account code
	fn code(&self, address: H160) -> Vec<u8> {
		self.state.code(address)
	}

	/// Get account storage by index
	fn storage(&self, address: H160, index: H256) -> H256 {
		self.state.storage(address, index)
	}

	/// Check is account storage empty
	fn is_empty_storage(&self, address: H160) -> bool {
		self.state.is_empty(address)
	}

	fn original_storage(&self, address: H160, index: H256) -> H256 {
		self.state
			.original_storage(address, index)
			.unwrap_or_default()
	}

	/// Check is account exists on backend side
	fn exists(&self, address: H160) -> bool {
		if self.config.empty_considered_exists {
			self.state.exists(address)
		} else {
			self.state.exists(address) && !self.state.is_empty(address)
		}
	}

	fn is_cold(&mut self, address: H160, maybe_index: Option<H256>) -> bool {
		match maybe_index {
			None => !self.precompile_set.is_precompile(address) && self.state.is_cold(address),
			Some(index) => self.state.is_storage_cold(address, index),
		}
	}

	fn gas_left(&self) -> U256 {
		U256::from(self.state.metadata().gasometer.gas())
	}

	fn gas_price(&self) -> U256 {
		self.state.gas_price()
	}

	fn origin(&self) -> H160 {
		self.state.origin()
	}

	fn block_hash(&self, number: U256) -> H256 {
		self.state.block_hash(number)
	}
	fn block_number(&self) -> U256 {
		self.state.block_number()
	}
	fn block_coinbase(&self) -> H160 {
		self.state.block_coinbase()
	}
	fn block_timestamp(&self) -> U256 {
		self.state.block_timestamp()
	}
	fn block_difficulty(&self) -> U256 {
		self.state.block_difficulty()
	}
	fn block_randomness(&self) -> Option<H256> {
		self.state.block_randomness()
	}
	fn block_gas_limit(&self) -> U256 {
		self.state.block_gas_limit()
	}
	fn block_base_fee_per_gas(&self) -> U256 {
		self.state.block_base_fee_per_gas()
	}
	fn chain_id(&self) -> U256 {
		self.state.chain_id()
	}
	fn deleted(&self, address: H160) -> bool {
		self.state.deleted(address)
	}

	fn set_storage(&mut self, address: H160, index: H256, value: H256) -> Result<(), ExitError> {
		self.state.set_storage(address, index, value);
		Ok(())
	}

	fn log(&mut self, address: H160, topics: Vec<H256>, data: Vec<u8>) -> Result<(), ExitError> {
		self.state.log(address, topics, data);
		Ok(())
	}

	/// Mark account as deleted
	/// - SELFDESTRUCT - CANCUN hard fork: EIP-6780
	fn mark_delete(&mut self, address: H160, target: H160) -> Result<(), ExitError> {
		let is_created = self.is_created(address);
		// SELFDESTRUCT - CANCUN hard fork: EIP-6780 - selfdestruct only if contract is created in the same tx
		if self.config.has_restricted_selfdestruct && !is_created && address == target {
			// State is not changed:
			// * if we are after Cancun upgrade specify the target is
			// same as selfdestructed account. The balance stays unchanged.
			return Ok(());
		}

		let balance = self.balance(address);

		event!(Suicide {
			target,
			address,
			balance,
		});

		self.state.transfer(Transfer {
			source: address,
			target,
			value: balance,
		})?;
		self.state.reset_balance(address);
		// For CANCUN hard fork SELFDESTRUCT (EIP-6780) state is not changed
		// or if SELFDESTRUCT in the same TX - account should selfdestruct
		if !self.config.has_restricted_selfdestruct || self.is_created(address) {
			self.state.set_deleted(address);
		}

		Ok(())
	}

	#[cfg(not(feature = "tracing"))]
	fn create(
		&mut self,
		caller: H160,
		scheme: CreateScheme,
		value: U256,
		init_code: Vec<u8>,
		target_gas: Option<u64>,
	) -> Capture<(ExitReason, Vec<u8>), Self::CreateInterrupt> {
		if let Err(e) = self.maybe_record_init_code_cost(&init_code) {
			let reason: ExitReason = e.into();
			emit_exit!(reason.clone());
			return Capture::Exit((reason, Vec::new()));
		}
		self.create_inner(caller, scheme, value, init_code, target_gas, true)
	}

	#[cfg(feature = "tracing")]
	fn create(
		&mut self,
		caller: H160,
		scheme: CreateScheme,
		value: U256,
		init_code: Vec<u8>,
		target_gas: Option<u64>,
	) -> Capture<(ExitReason, Vec<u8>), Self::CreateInterrupt> {
		if let Err(e) = self.maybe_record_init_code_cost(&init_code) {
			let reason: ExitReason = e.into();
			emit_exit!(reason.clone());
			return Capture::Exit((reason, Vec::new()));
		}

		let capture = self.create_inner(caller, scheme, value, init_code, target_gas, true);

		if let Capture::Exit((ref reason, ref return_value)) = capture {
			emit_exit!(reason, return_value);
		}

		capture
	}

	#[cfg(not(feature = "tracing"))]
	fn call(
		&mut self,
		code_address: H160,
		transfer: Option<Transfer>,
		input: Vec<u8>,
		target_gas: Option<u64>,
		is_static: bool,
		context: Context,
	) -> Capture<(ExitReason, Vec<u8>), Self::CallInterrupt> {
		self.call_inner(
			code_address,
			transfer,
			input,
			target_gas,
			is_static,
			true,
			true,
			context,
		)
	}

	#[cfg(feature = "tracing")]
	fn call(
		&mut self,
		code_address: H160,
		transfer: Option<Transfer>,
		input: Vec<u8>,
		target_gas: Option<u64>,
		is_static: bool,
		context: Context,
	) -> Capture<(ExitReason, Vec<u8>), Self::CallInterrupt> {
		let capture = self.call_inner(
			code_address,
			transfer,
			input,
			target_gas,
			is_static,
			true,
			true,
			context,
		);

		if let Capture::Exit((ref reason, ref return_value)) = capture {
			emit_exit!(reason, return_value);
		}

		capture
	}

	fn record_external_operation(&mut self, op: crate::ExternalOperation) -> Result<(), ExitError> {
		self.state.record_external_operation(op)
	}

	/// Returns `None` if `Cancun` hard fork is not enabled
	/// via `has_blob_base_fee` config.
	///
	/// [EIP-4844]: Shard Blob Transactions
	/// [EIP-7516]: BLOBBASEFEE instruction
	fn blob_base_fee(&self) -> Option<u128> {
		if self.config.has_blob_base_fee {
			self.state.blob_gas_price()
		} else {
			None
		}
	}

	fn get_blob_hash(&self, index: usize) -> Option<U256> {
		if self.config.has_shard_blob_transactions {
			self.state.get_blob_hash(index)
		} else {
			None
		}
	}

	fn tstore(&mut self, address: H160, index: H256, value: U256) -> Result<(), ExitError> {
		if self.config.has_transient_storage {
			self.state.tstore(address, index, value)
		} else {
			Err(ExitError::InvalidCode(Opcode::TSTORE))
		}
	}

	fn tload(&mut self, address: H160, index: H256) -> Result<U256, ExitError> {
		if self.config.has_transient_storage {
			self.state.tload(address, index)
		} else {
			Err(ExitError::InvalidCode(Opcode::TLOAD))
		}
	}

	/// Return the target address of the authority delegation designation (EIP-7702).
	fn get_authority_target(&mut self, address: H160) -> Option<H160> {
		if self.config.has_authorization_list {
			self.state.get_authority_target(address)
		} else {
			None
		}
	}

	/// Get delegation designator code for the authority code.
	/// If the code of address is delegation designator, then retrieve code
	/// from the designation address for the `authority`.
	/// Detect delegated designation loop and return basic byte code for loop.
	///
	/// It's related to [EIP-7702 Delegation Designation](https://eips.ethereum.org/EIPS/eip-7702#delegation-designation)
	/// When authority code is found, it should set delegated address to `authority_access` array for
	/// calculating additional gas cost. Gas must be charged for the authority address and
	/// for delegated address, for detection is address warm or cold.
	fn authority_code(&mut self, authority: H160) -> Vec<u8> {
		if !self.config.has_authorization_list {
			return self.code(authority);
		}
		// Check if it is a loop for Delegated designation
		self.get_authority_target(authority).map_or_else(
			|| self.code(authority),
			|target_address| self.code(target_address),
		)
	}

	// Warm target according to EIP-2929
	// It warm up the target address or storage value by key. If in the target tuple
	// the storage is `None` then it's warming up the address.
	fn warm_target(&mut self, target: (H160, Option<H256>)) {
		match target {
			(address, None) => self.state.metadata_mut().access_address(address),
			(address, Some(key)) => self.state.metadata_mut().access_storage(address, key),
		}
	}
}

struct StackExecutorHandle<'inner, 'config, 'precompiles, S, P> {
	executor: &'inner mut StackExecutor<'config, 'precompiles, S, P>,
	code_address: H160,
	input: &'inner [u8],
	gas_limit: Option<u64>,
	context: &'inner Context,
	is_static: bool,
}

impl<'inner, 'config, 'precompiles, S: StackState<'config>, P: PrecompileSet> PrecompileHandle
	for StackExecutorHandle<'inner, 'config, 'precompiles, S, P>
{
	// Perform subcall in provided context.
	/// Precompile specifies in which context the subcall is executed.
	fn call(
		&mut self,
		code_address: H160,
		transfer: Option<Transfer>,
		input: Vec<u8>,
		gas_limit: Option<u64>,
		is_static: bool,
		context: &Context,
	) -> (ExitReason, Vec<u8>) {
		// For normal calls the cost is recorded at opcode level.
		// Since we don't go through opcodes we need manually record the call
		// cost. Not doing so will make the code panic as recording the call stipend
		// will do an underflow.
		let target_is_cold = self.executor.is_cold(code_address, None);
		let delegated_designator_is_cold = self
			.executor
			.get_authority_target(code_address)
			.map(|target| self.executor.is_cold(target, None));

		let gas_cost = gasometer::GasCost::Call {
			value: transfer.clone().map_or_else(U256::zero, |x| x.value),
			gas: U256::from(gas_limit.unwrap_or(u64::MAX)),
			target_is_cold,
			delegated_designator_is_cold,
			target_exists: self.executor.exists(code_address),
		};

		// We record the length of the input.
		let memory_cost = Some(gasometer::MemoryCost {
			offset: 0,
			len: input.len(),
		});

		if let Err(error) = self
			.executor
			.state
			.metadata_mut()
			.gasometer
			.record_dynamic_cost(gas_cost, memory_cost)
		{
			return (ExitReason::Error(error), Vec::new());
		}

		event!(PrecompileSubcall {
			code_address,
			transfer: &transfer,
			input: &input,
			target_gas: gas_limit,
			is_static,
			context
		});

		// Perform the subcall
		match Handler::call(
			self.executor,
			code_address,
			transfer,
			input,
			gas_limit,
			is_static,
			context.clone(),
		) {
			Capture::Exit((s, v)) => (s, v),
			Capture::Trap(rt) => {
				// Ideally this would pass the interrupt back to the executor so it could be
				// handled like any other call, however the type signature of this function does
				// not allow it. For now we'll make a recursive call instead of making a breaking
				// change to the precompile API. But this means a custom precompile could still
				// potentially cause a stack overflow if you're not careful.
				let mut call_stack: SmallVec<[TaggedRuntime; DEFAULT_CALL_STACK_CAPACITY]> =
					smallvec!(rt.0);
				let (reason, _, return_data) =
					self.executor.execute_with_call_stack(&mut call_stack);
				emit_exit!(reason, return_data)
			}
		}
	}

	/// Record cost to the Runtime gasometer.
	fn record_cost(&mut self, cost: u64) -> Result<(), ExitError> {
		self.executor
			.state
			.metadata_mut()
			.gasometer
			.record_cost(cost)
	}

	/// Record Substrate specific cost.
	fn record_external_cost(
		&mut self,
		ref_time: Option<u64>,
		proof_size: Option<u64>,
		storage_growth: Option<u64>,
	) -> Result<(), ExitError> {
		self.executor
			.state
			.record_external_cost(ref_time, proof_size, storage_growth)
	}

	/// Refund Substrate specific cost.
	fn refund_external_cost(&mut self, ref_time: Option<u64>, proof_size: Option<u64>) {
		self.executor
			.state
			.refund_external_cost(ref_time, proof_size);
	}

	/// Retrieve the remaining gas.
	fn remaining_gas(&self) -> u64 {
		self.executor.state.metadata().gasometer.gas()
	}

	/// Record a log.
	fn log(&mut self, address: H160, topics: Vec<H256>, data: Vec<u8>) -> Result<(), ExitError> {
		Handler::log(self.executor, address, topics, data)
	}

	/// Retrieve the code address (what is the address of the precompile being called).
	fn code_address(&self) -> H160 {
		self.code_address
	}

	/// Retrieve the input data the precompile is called with.
	fn input(&self) -> &[u8] {
		self.input
	}

	/// Retrieve the context in which the precompile is executed.
	fn context(&self) -> &Context {
		self.context
	}

	/// Is the precompile call is done statically.
	fn is_static(&self) -> bool {
		self.is_static
	}

	/// Retrieve the gas limit of this call.
	fn gas_limit(&self) -> Option<u64> {
		self.gas_limit
	}
}<|MERGE_RESOLUTION|>--- conflicted
+++ resolved
@@ -593,12 +593,18 @@
 		gas_limit: u64,
 		access_list: Vec<(H160, Vec<H256>)>, // See EIP-2930
 	) -> (ExitReason, Vec<u8>) {
+		if self.nonce(caller) >= U64_MAX {
+			return (ExitError::MaxNonce.into(), Vec::new());
+		}
+
+		let address = self.create_address(CreateScheme::Legacy { caller });
+
 		event!(TransactCreate {
 			caller,
 			value,
 			init_code: &init_code,
 			gas_limit,
-			address: self.create_address(CreateScheme::Legacy { caller }),
+			address,
 		});
 
 		if let Some(limit) = self.config.max_initcode_size {
@@ -612,12 +618,7 @@
 			return emit_exit!(e.into(), Vec::new());
 		}
 
-<<<<<<< HEAD
 		self.warm_addresses_and_storage(caller, address, access_list);
-=======
-		// Initialize initial addresses for EIP-2929
-		self.initialize_addresses(&[caller], access_list);
->>>>>>> d42b60dc
 
 		match self.create_inner(
 			caller,
@@ -648,24 +649,21 @@
 		gas_limit: u64,
 		access_list: Vec<(H160, Vec<H256>)>, // See EIP-2930
 	) -> (ExitReason, Vec<u8>) {
+		let address = self.create_address(CreateScheme::Fixed(address));
+
 		event!(TransactCreate {
 			caller,
 			value,
 			init_code: &init_code,
 			gas_limit,
-			address: self.create_address(CreateScheme::Fixed(address)),
+			address
 		});
 
 		if let Err(e) = self.record_create_transaction_cost(&init_code, &access_list) {
 			return emit_exit!(e.into(), Vec::new());
 		}
 
-<<<<<<< HEAD
 		self.warm_addresses_and_storage(caller, address, access_list);
-=======
-		// Initialize initial addresses for EIP-2929
-		self.initialize_addresses(&[caller], access_list);
->>>>>>> d42b60dc
 
 		match self.create_inner(
 			caller,
@@ -696,37 +694,33 @@
 		gas_limit: u64,
 		access_list: Vec<(H160, Vec<H256>)>, // See EIP-2930
 	) -> (ExitReason, Vec<u8>) {
+		if let Some(limit) = self.config.max_initcode_size {
+			if init_code.len() > limit {
+				self.state.metadata_mut().gasometer.fail();
+				return emit_exit!(ExitError::CreateContractLimit.into(), Vec::new());
+			}
+		}
+
 		let code_hash = H256::from_slice(Keccak256::digest(&init_code).as_slice());
+		let address = self.create_address(CreateScheme::Create2 {
+			caller,
+			code_hash,
+			salt,
+		});
 		event!(TransactCreate2 {
 			caller,
 			value,
 			init_code: &init_code,
 			salt,
 			gas_limit,
-			address: self.create_address(CreateScheme::Create2 {
-				caller,
-				code_hash,
-				salt,
-			}),
+			address,
 		});
-
-		if let Some(limit) = self.config.max_initcode_size {
-			if init_code.len() > limit {
-				self.state.metadata_mut().gasometer.fail();
-				return emit_exit!(ExitError::CreateContractLimit.into(), Vec::new());
-			}
-		}
 
 		if let Err(e) = self.record_create_transaction_cost(&init_code, &access_list) {
 			return emit_exit!(e.into(), Vec::new());
 		}
 
-<<<<<<< HEAD
 		self.warm_addresses_and_storage(caller, address, access_list);
-=======
-		// Initialize initial addresses for EIP-2929
-		self.initialize_addresses(&[caller], access_list);
->>>>>>> d42b60dc
 
 		match self.create_inner(
 			caller,
@@ -786,12 +780,6 @@
 			Err(e) => return emit_exit!(e.into(), Vec::new()),
 		}
 
-<<<<<<< HEAD
-=======
-		// Initialize initial addresses for EIP-2929
-		self.initialize_addresses(&[caller, address], access_list);
-
->>>>>>> d42b60dc
 		if let Err(e) = self.state.inc_nonce(caller) {
 			return (e.into(), Vec::new());
 		}
@@ -905,7 +893,6 @@
 		self.state.metadata_mut().access_storages(storage_keys);
 	}
 
-<<<<<<< HEAD
 	/// Warm addresses and storage keys.
 	/// - According to `EIP-2929` the addresses should be warmed:
 	///   1. caller (tx.sender)
@@ -923,20 +910,17 @@
 		address: H160,
 		access_list: Vec<(H160, Vec<H256>)>,
 	) {
-=======
-	fn initialize_addresses(&mut self, addresses: &[H160], access_list: Vec<(H160, Vec<H256>)>) {
->>>>>>> d42b60dc
 		if self.config.increase_state_access_gas {
 			if self.config.warm_coinbase_address {
 				// Warm coinbase address for EIP-3651
 				let coinbase = self.block_coinbase();
 				self.state
 					.metadata_mut()
-					.access_addresses(addresses.iter().copied().chain(Some(coinbase)));
+					.access_addresses([caller, address, coinbase].iter().copied());
 			} else {
 				self.state
 					.metadata_mut()
-					.access_addresses(addresses.iter().copied());
+					.access_addresses([caller, address].iter().copied());
 			};
 
 			self.warm_access_list(access_list);
@@ -1378,7 +1362,6 @@
 		#[cfg(feature = "tracing")]
 		{
 			use evm_runtime::tracing::Event::Step;
-			#[allow(clippy::used_underscore_binding)]
 			evm_runtime::tracing::with(|listener| {
 				listener.event(Step {
 					address: *address,
@@ -1425,12 +1408,11 @@
 		#[cfg(feature = "tracing")]
 		{
 			use evm_runtime::tracing::Event::StepResult;
-			#[allow(clippy::used_underscore_binding)]
 			evm_runtime::tracing::with(|listener| {
 				listener.event(StepResult {
 					result: _result,
 					return_value: _machine.return_value().as_slice(),
-				});
+				})
 			});
 		}
 	}
