--- conflicted
+++ resolved
@@ -13,13 +13,8 @@
 log = { version = "0.4", optional = true }
 primitive-types = { version = "0.12", default-features = false }
 
-<<<<<<< HEAD
 evm-core.workspace = true
 evm-runtime.workspace = true
-=======
-evm-core = { version = "0.43", path = "../core", default-features = false }
-evm-runtime = { version = "0.43", path = "../runtime", default-features = false }
->>>>>>> 91ea85d3
 
 [features]
 default = ["std"]
